use super::{ApiError, InternalRpcError};
use crate::{
    config::{
        get_hard_forks as get_configured_hard_forks, DEV_FEES, DEV_PUBLIC_KEY, MILLIS_PER_SECOND,
    },
    core::{
        blockchain::{get_block_dev_fee, get_block_reward, Blockchain, BroadcastOption},
        error::BlockchainError,
        hard_fork::{
            get_block_time_target_for_version, get_pow_algorithm_for_version, get_version_at_height,
        },
        mempool::Mempool,
        storage::*,
    },
    p2p::peer_list::Peer,
};
use anyhow::Context as AnyContext;
use human_bytes::human_bytes;
use log::{debug, info, trace};
use serde_json::{json, Value};
use std::{borrow::Cow, collections::HashMap, sync::Arc};
use tokio::sync::RwLock;

// ============================================================================
// Payment Request Storage (In-Memory)
// ============================================================================
// Payment requests are stored in-memory for quick access.
// They are automatically cleaned up when they expire.
// For production, consider persisting to database for durability.
// ============================================================================

use crate::rpc::callback::{send_payment_callback, send_payment_expired_callback, CallbackService};
use once_cell::sync::Lazy;
use tos_common::api::payment::StoredPaymentRequest;

/// Maximum number of payment requests to store (prevents memory exhaustion)
const MAX_PAYMENT_REQUESTS: usize = 10000;

/// In-memory payment request storage
/// Key: payment_id, Value: StoredPaymentRequest
static PAYMENT_REQUESTS: Lazy<RwLock<HashMap<String, StoredPaymentRequest>>> =
    Lazy::new(|| RwLock::new(HashMap::new()));
static CALLBACK_SERVICE: Lazy<Arc<CallbackService>> =
    Lazy::new(|| Arc::new(CallbackService::new()));

/// Store a new payment request
async fn store_payment_request(request: StoredPaymentRequest) -> Result<(), InternalRpcError> {
    let mut store = PAYMENT_REQUESTS.write().await;

    // Check capacity limit
    if store.len() >= MAX_PAYMENT_REQUESTS {
        // Clean up expired entries first
        let now = std::time::SystemTime::now()
            .duration_since(std::time::UNIX_EPOCH)
            .map(|d| d.as_secs())
            .unwrap_or(0);

        store.retain(|_, req| {
            if let Some(exp) = req.expires_at {
                now <= exp || req.is_paid()
            } else {
                true
            }
        });

        // If still over limit, reject
        if store.len() >= MAX_PAYMENT_REQUESTS {
            return Err(InternalRpcError::InvalidRequestStr(
                "Payment request storage is full, please try again later",
            ));
        }
    }

    store.insert(request.payment_id.clone(), request);
    Ok(())
}

/// Get a payment request by ID
async fn get_payment_request(payment_id: &str) -> Option<StoredPaymentRequest> {
    let store = PAYMENT_REQUESTS.read().await;
    store.get(payment_id).cloned()
}

/// Update a payment request with transaction info
/// Note: Currently unused as get_payment_status uses blockchain scanning,
/// but kept for potential future caching/optimization
#[allow(dead_code)]
async fn update_payment_with_tx(
    payment_id: &str,
    tx_hash: tos_common::crypto::Hash,
    amount_received: u64,
    confirmed_at_topoheight: u64,
) {
    let mut store = PAYMENT_REQUESTS.write().await;
    if let Some(req) = store.get_mut(payment_id) {
        req.tx_hash = Some(tx_hash);
        req.amount_received = Some(amount_received);
        req.confirmed_at_topoheight = Some(confirmed_at_topoheight);
    }
}

async fn update_payment_callback_status(payment_id: &str, status: PaymentStatus) {
    let mut store = PAYMENT_REQUESTS.write().await;
    if let Some(req) = store.get_mut(payment_id) {
        req.last_callback_status = Some(status);
    }
}

async fn maybe_send_callback(
    payment_id: &str,
    status: PaymentStatus,
    tx_hash: Option<Hash>,
    amount: Option<u64>,
    confirmations: u64,
) {
    let stored = match get_payment_request(payment_id).await {
        Some(req) => req,
        None => return,
    };

    let callback_url = match stored.callback_url {
        Some(url) => url,
        None => return,
    };

    let secret = match CALLBACK_SERVICE.get_webhook_secret(&callback_url).await {
        Some(secret) => secret,
        None => return,
    };

    match status {
        PaymentStatus::Confirmed => {
            if stored.last_callback_status == Some(PaymentStatus::Confirmed) {
                return;
            }
            if let (Some(tx_hash), Some(amount)) = (tx_hash, amount) {
                send_payment_callback(
                    Arc::clone(&CALLBACK_SERVICE),
                    callback_url,
                    secret,
                    payment_id.to_string(),
                    tx_hash,
                    amount,
                    confirmations,
                );
                update_payment_callback_status(payment_id, PaymentStatus::Confirmed).await;
            }
        }
        PaymentStatus::Expired => {
            if stored.last_callback_status == Some(PaymentStatus::Expired) {
                return;
            }
            send_payment_expired_callback(
                Arc::clone(&CALLBACK_SERVICE),
                callback_url,
                secret,
                payment_id.to_string(),
            );
            update_payment_callback_status(payment_id, PaymentStatus::Expired).await;
        }
        PaymentStatus::Mempool | PaymentStatus::Confirming | PaymentStatus::Underpaid => {
            if stored.last_callback_status.is_some() {
                return;
            }
            if let (Some(tx_hash), Some(amount)) = (tx_hash, amount) {
                send_payment_callback(
                    Arc::clone(&CALLBACK_SERVICE),
                    callback_url,
                    secret,
                    payment_id.to_string(),
                    tx_hash,
                    amount,
                    confirmations,
                );
                update_payment_callback_status(payment_id, status).await;
            }
        }
        PaymentStatus::Pending => {}
    }
}
use tos_common::{
    ai_mining::{AIMiningStatistics, AIMiningTask, TaskStatus},
    api::{daemon::*, RPCContractOutput, RPCTransaction, SplitAddressParams, SplitAddressResult},
    asset::RPCAssetData,
    async_handler,
    block::{Block, BlockHeader, MinerWork, TopoHeight},
    config::{MAXIMUM_SUPPLY, MAX_TRANSACTION_SIZE, TOS_ASSET, VERSION},
    context::Context,
    contract::ScheduledExecution,
    crypto::{elgamal::CompressedPublicKey, Address, AddressType, Hash},
    difficulty::{CumulativeDifficulty, Difficulty},
    immutable::Immutable,
    rpc::{parse_params, require_no_params, server::ClientAddr, RPCHandler},
    serializer::Serializer,
    time::TimestampSeconds,
    transaction::{Transaction, TransactionType},
    utils::format_hashrate,
};

// Get the block type using the block hash and the blockchain current state
pub async fn get_block_type_for_block<
    S: Storage,
    P: DifficultyProvider + DagOrderProvider + BlocksAtHeightProvider + PrunedTopoheightProvider,
>(
    blockchain: &Blockchain<S>,
    provider: &P,
    hash: &Hash,
) -> Result<BlockType, InternalRpcError> {
    Ok(
        if blockchain
            .is_block_orphaned_for_storage(provider, hash)
            .await?
        {
            BlockType::Orphaned
        } else if blockchain
            .is_sync_block(provider, hash)
            .await
            .context("Error while checking if block is sync")?
        {
            BlockType::Sync
        } else if blockchain
            .is_side_block(provider, hash)
            .await
            .context("Error while checking if block is side")?
        {
            BlockType::Side
        } else {
            BlockType::Normal
        },
    )
}

async fn get_block_data<S: Storage, P>(
    blockchain: &Blockchain<S>,
    provider: &P,
    hash: &Hash,
) -> Result<
    (
        Option<TopoHeight>,
        Option<u64>,
        Option<u64>,
        BlockType,
        CumulativeDifficulty,
        Difficulty,
    ),
    InternalRpcError,
>
where
    P: DifficultyProvider
        + DagOrderProvider
        + BlocksAtHeightProvider
        + PrunedTopoheightProvider
        + BlockDagProvider,
{
    let (topoheight, supply, reward) = if provider.is_block_topological_ordered(hash).await? {
        let topoheight = provider
            .get_topo_height_for_hash(&hash)
            .await
            .context("Error while retrieving topo height")?;
        (
            Some(topoheight),
            Some(
                provider
                    .get_supply_at_topo_height(topoheight)
                    .await
                    .context("Error while retrieving supply")?,
            ),
            Some(
                provider
                    .get_block_reward_at_topo_height(topoheight)
                    .context("Error while retrieving block reward")?,
            ),
        )
    } else {
        (None, None, None)
    };

    let block_type = get_block_type_for_block(&blockchain, &*provider, hash).await?;
    let cumulative_difficulty = provider
        .get_cumulative_difficulty_for_block_hash(hash)
        .await
        .context("Error while retrieving cumulative difficulty")?;
    let difficulty = provider
        .get_difficulty_for_block_hash(&hash)
        .await
        .context("Error while retrieving difficulty")?;

    Ok((
        topoheight,
        supply,
        reward,
        block_type,
        cumulative_difficulty,
        difficulty,
    ))
}

pub async fn get_block_response<S: Storage, P>(
    blockchain: &Blockchain<S>,
    provider: &P,
    hash: &Hash,
    block: &Block,
    total_size_in_bytes: usize,
) -> Result<Value, InternalRpcError>
where
    P: DifficultyProvider
        + DagOrderProvider
        + BlocksAtHeightProvider
        + PrunedTopoheightProvider
        + BlockDagProvider
        + ClientProtocolProvider,
{
    let (topoheight, supply, reward, block_type, cumulative_difficulty, difficulty) =
        get_block_data(blockchain, provider, hash).await?;
    let mut total_fees = 0;
    if block_type != BlockType::Orphaned {
        for (tx, tx_hash) in block.get_transactions().iter().zip(block.get_txs_hashes()) {
            // check that the TX was correctly executed in this block
            // retrieve all fees for valid txs
            if provider
                .is_tx_executed_in_block(tx_hash, &hash)
                .context("Error while checking if tx was executed")?
            {
                total_fees += tx.get_fee();
            }
        }
    }

    let mainnet = blockchain.get_network().is_mainnet();
    let header = block.get_header();
    let transactions = block
        .get_transactions()
        .iter()
        .zip(block.get_txs_hashes())
        .map(|(tx, hash)| RPCTransaction::from_tx(tx, hash, mainnet))
        .collect::<Vec<RPCTransaction<'_>>>();

    let (dev_reward, miner_reward) = get_optional_block_rewards(header.get_height(), reward)
        .map(|(dev_reward, miner_reward)| (Some(dev_reward), Some(miner_reward)))
        .unwrap_or((None, None));

    Ok(json!(RPCBlockResponse {
        hash: Cow::Borrowed(hash),
        topoheight,
        block_type,
        cumulative_difficulty: Cow::Borrowed(&cumulative_difficulty),
        difficulty: Cow::Borrowed(&difficulty),
        supply,
        reward,
        dev_reward,
        miner_reward,
        total_fees: Some(total_fees),
        total_size_in_bytes,
        extra_nonce: Cow::Borrowed(header.get_extra_nonce()),
        timestamp: header.get_timestamp(),
        nonce: header.get_nonce(),
        height: header.get_height(),
        version: header.get_version(),
        miner: Cow::Owned(header.get_miner().as_address(mainnet)),
        tips: Cow::Borrowed(header.get_tips()),
        txs_hashes: Cow::Borrowed(header.get_txs_hashes()),
        transactions
    }))
}

// Get block rewards based on height and reward
fn get_block_rewards(height: u64, reward: u64) -> (u64, u64) {
    let dev_fee_percentage = get_block_dev_fee(height);
    let dev_reward = reward * dev_fee_percentage / 100;
    let miner_reward = reward - dev_reward;

    (dev_reward, miner_reward)
}

// Get optional block rewards based on height and reward
fn get_optional_block_rewards(height: u64, reward: Option<u64>) -> Option<(u64, u64)> {
    if let Some(reward) = reward {
        Some(get_block_rewards(height, reward))
    } else {
        None
    }
}

// Get a block response based on data in chain and from parameters
pub async fn get_block_response_for_hash<S: Storage>(
    blockchain: &Blockchain<S>,
    storage: &S,
    hash: &Hash,
    include_txs: bool,
) -> Result<Value, InternalRpcError> {
    if !storage
        .has_block_with_hash(&hash)
        .await
        .context("Error while checking if block exist")?
    {
        return Err(InternalRpcError::InvalidParamsAny(
            BlockchainError::BlockNotFound(hash.clone()).into(),
        ));
    }

    let value: Value = if include_txs {
        let block = storage
            .get_block_by_hash(&hash)
            .await
            .context("Error while retrieving full block")?;
        let total_size_in_bytes = block.size();
        get_block_response(blockchain, storage, hash, &block, total_size_in_bytes).await?
    } else {
        let (topoheight, supply, reward, block_type, cumulative_difficulty, difficulty) =
            get_block_data(blockchain, storage, hash).await?;
        let header = storage
            .get_block_header_by_hash(&hash)
            .await
            .context("Error while retrieving full block")?;

        // calculate total size in bytes
        let mut total_size_in_bytes = header.size();
        for tx_hash in header.get_txs_hashes() {
            total_size_in_bytes += storage
                .get_transaction_size(tx_hash)
                .await
                .context(format!("Error while retrieving transaction {tx_hash} size"))?;
        }

        let mainnet = blockchain.get_network().is_mainnet();
        let (dev_reward, miner_reward) = get_optional_block_rewards(header.get_height(), reward)
            .map(|(dev_reward, miner_reward)| (Some(dev_reward), Some(miner_reward)))
            .unwrap_or((None, None));

        json!(RPCBlockResponse {
            hash: Cow::Borrowed(hash),
            topoheight,
            block_type,
            cumulative_difficulty: Cow::Owned(cumulative_difficulty),
            difficulty: Cow::Owned(difficulty),
            supply,
            reward,
            dev_reward,
            miner_reward,
            total_fees: None,
            total_size_in_bytes,
            extra_nonce: Cow::Borrowed(header.get_extra_nonce()),
            timestamp: header.get_timestamp(),
            nonce: header.get_nonce(),
            height: header.get_height(),
            version: header.get_version(),
            miner: Cow::Owned(header.get_miner().as_address(mainnet)),
            tips: Cow::Borrowed(header.get_tips()),
            txs_hashes: Cow::Borrowed(header.get_txs_hashes()),
            transactions: Vec::with_capacity(0),
        })
    };

    Ok(value)
}

// Transaction response based on data in chain/mempool and from parameters
pub async fn get_transaction_response<'a, S: Storage>(
    storage: &S,
    tx: &'a Transaction,
    hash: &'a Hash,
    in_mempool: bool,
    first_seen: Option<TimestampSeconds>,
) -> Result<TransactionResponse<'a>, InternalRpcError> {
    let blocks = if storage
        .has_tx_blocks(hash)
        .context("Error while checking if tx in included in blocks")?
    {
        Some(
            storage
                .get_blocks_for_tx(hash)
                .context("Error while retrieving in which blocks its included")?,
        )
    } else {
        None
    };

    let data = RPCTransaction::from_tx(tx, hash, storage.is_mainnet());
    let executed_in_block = storage.get_block_executor_for_tx(hash).ok();
    Ok(TransactionResponse {
        blocks,
        executed_in_block,
        data,
        in_mempool,
        first_seen,
    })
}

// first check on disk, then check in mempool
pub async fn get_transaction_response_for_hash<S: Storage>(
    storage: &S,
    mempool: &Mempool,
    hash: &Hash,
) -> Result<Value, InternalRpcError> {
    match storage.get_transaction(hash).await {
        Ok(tx) => {
            let tx = get_transaction_response(storage, &tx, hash, false, None).await?;
            Ok(json!(tx))
        }
        Err(_) => {
            let tx = mempool
                .get_sorted_tx(hash)
                .context("Error while retrieving transaction from disk and mempool")?;
            let tx = get_transaction_response(
                storage,
                &tx.get_tx(),
                hash,
                true,
                Some(tx.get_first_seen()),
            )
            .await?;
            Ok(json!(tx))
        }
    }
}

// Get a Peer Entry based on peer data
pub async fn get_peer_entry(peer: &Peer) -> PeerEntry<'_> {
    let top_block_hash = { peer.get_top_block_hash().lock().await.clone() };
    let peers = { peer.get_peers().lock().await.clone() };
    let cumulative_difficulty = { peer.get_cumulative_difficulty().lock().await.clone() };
    PeerEntry {
        id: peer.get_id(),
        addr: Cow::Borrowed(peer.get_connection().get_address()),
        local_port: peer.get_local_port(),
        tag: Cow::Borrowed(peer.get_node_tag()),
        version: Cow::Borrowed(peer.get_version()),
        top_block_hash: Cow::Owned(top_block_hash),
        topoheight: peer.get_topoheight(),
        height: peer.get_height(),
        last_ping: peer.get_last_ping(),
        peers: Cow::Owned(peers.into_iter().collect()),
        pruned_topoheight: peer.get_pruned_topoheight(),
        cumulative_difficulty: Cow::Owned(cumulative_difficulty),
        connected_on: peer.get_connection().connected_on(),
        bytes_recv: peer.get_connection().bytes_in(),
        bytes_sent: peer.get_connection().bytes_out(),
    }
}

// This function is used to register all the RPC methods
pub fn register_methods<S: Storage>(
    handler: &mut RPCHandler<Arc<Blockchain<S>>>,
    allow_mining_methods: bool,
    allow_admin_methods: bool,
) {
    info!("Registering RPC methods...");
    handler.register_method("get_version", async_handler!(version::<S>));
    handler.register_method("get_height", async_handler!(get_height::<S>));
    handler.register_method("get_topoheight", async_handler!(get_topoheight::<S>));
    handler.register_method(
        "get_pruned_topoheight",
        async_handler!(get_pruned_topoheight::<S>),
    );
    handler.register_method("get_info", async_handler!(get_info::<S>));
    handler.register_method("get_difficulty", async_handler!(get_difficulty::<S>));
    handler.register_method("get_tips", async_handler!(get_tips::<S>));
    handler.register_method(
        "get_dev_fee_thresholds",
        async_handler!(get_dev_fee_thresholds::<S>),
    );
    handler.register_method("get_size_on_disk", async_handler!(get_size_on_disk::<S>));

    // Retro compatibility, use stable_height
    handler.register_method("get_stableheight", async_handler!(get_stable_height::<S>));
    handler.register_method("get_stable_height", async_handler!(get_stable_height::<S>));
    handler.register_method(
        "get_stable_topoheight",
        async_handler!(get_stable_topoheight::<S>),
    );
    handler.register_method("get_hard_forks", async_handler!(get_hard_forks::<S>));

    handler.register_method(
        "get_block_at_topoheight",
        async_handler!(get_block_at_topoheight::<S>),
    );
    handler.register_method(
        "get_blocks_at_height",
        async_handler!(get_blocks_at_height::<S>),
    );
    handler.register_method("get_block_by_hash", async_handler!(get_block_by_hash::<S>));
    handler.register_method("get_top_block", async_handler!(get_top_block::<S>));

    handler.register_method("get_balance", async_handler!(get_balance::<S>));
    handler.register_method(
        "get_stable_balance",
        async_handler!(get_stable_balance::<S>),
    );
    handler.register_method("has_balance", async_handler!(has_balance::<S>));
    handler.register_method(
        "get_balance_at_topoheight",
        async_handler!(get_balance_at_topoheight::<S>),
    );

    handler.register_method("get_nonce", async_handler!(get_nonce::<S>));
    handler.register_method("has_nonce", async_handler!(has_nonce::<S>));
    handler.register_method(
        "get_nonce_at_topoheight",
        async_handler!(get_nonce_at_topoheight::<S>),
    );

    // Assets
    handler.register_method("get_asset", async_handler!(get_asset::<S>));
    handler.register_method("get_asset_supply", async_handler!(get_asset_supply::<S>));
    handler.register_method("get_assets", async_handler!(get_assets::<S>));

    handler.register_method("count_assets", async_handler!(count_assets::<S>));
    handler.register_method("count_accounts", async_handler!(count_accounts::<S>));
    handler.register_method(
        "count_transactions",
        async_handler!(count_transactions::<S>),
    );
    handler.register_method("count_contracts", async_handler!(count_contracts::<S>));

    handler.register_method(
        "submit_transaction",
        async_handler!(submit_transaction::<S>),
    );
    handler.register_method(
        "get_transaction_executor",
        async_handler!(get_transaction_executor::<S>),
    );
    handler.register_method("get_transaction", async_handler!(get_transaction::<S>));
    handler.register_method("get_transactions", async_handler!(get_transactions::<S>));
    handler.register_method(
        "get_transactions_summary",
        async_handler!(get_transactions_summary::<S>),
    );
    handler.register_method(
        "is_tx_executed_in_block",
        async_handler!(is_tx_executed_in_block::<S>),
    );

    handler.register_method("p2p_status", async_handler!(p2p_status::<S>));
    handler.register_method("get_peers", async_handler!(get_peers::<S>));

    handler.register_method("get_mempool", async_handler!(get_mempool::<S>));
    handler.register_method(
        "get_mempool_summary",
        async_handler!(get_mempool_summary::<S>),
    );
    handler.register_method("get_mempool_cache", async_handler!(get_mempool_cache::<S>));
    handler.register_method(
        "get_estimated_fee_rates",
        async_handler!(get_estimated_fee_rates::<S>),
    );

    handler.register_method("get_dag_order", async_handler!(get_dag_order::<S>));
    handler.register_method(
        "get_blocks_range_by_topoheight",
        async_handler!(get_blocks_range_by_topoheight::<S>),
    );
    handler.register_method(
        "get_blocks_range_by_height",
        async_handler!(get_blocks_range_by_height::<S>),
    );

    handler.register_method(
        "get_account_history",
        async_handler!(get_account_history::<S>),
    );
    handler.register_method(
        "get_account_assets",
        async_handler!(get_account_assets::<S>),
    );
    handler.register_method("get_accounts", async_handler!(get_accounts::<S>));
    handler.register_method(
        "is_account_registered",
        async_handler!(is_account_registered::<S>),
    );
    handler.register_method(
        "get_account_registration_topoheight",
        async_handler!(get_account_registration_topoheight::<S>),
    );

    // Useful methods
    handler.register_method("validate_address", async_handler!(validate_address::<S>));
    handler.register_method("split_address", async_handler!(split_address::<S>));
    handler.register_method(
        "extract_key_from_address",
        async_handler!(extract_key_from_address::<S>),
    );
    handler.register_method(
        "make_integrated_address",
        async_handler!(make_integrated_address::<S>),
    );
    handler.register_method(
        "decrypt_extra_data",
        async_handler!(decrypt_extra_data::<S>),
    );

    // Multisig
    handler.register_method(
        "get_multisig_at_topoheight",
        async_handler!(get_multisig_at_topoheight::<S>),
    );
    handler.register_method("get_multisig", async_handler!(get_multisig::<S>));
    handler.register_method("has_multisig", async_handler!(has_multisig::<S>));
    handler.register_method(
        "has_multisig_at_topoheight",
        async_handler!(has_multisig_at_topoheight::<S>),
    );

    // Contracts
    handler.register_method(
        "get_contract_outputs",
        async_handler!(get_contract_outputs::<S>),
    );
    handler.register_method(
        "get_contract_module",
        async_handler!(get_contract_module::<S>),
    );
    handler.register_method("get_contract_data", async_handler!(get_contract_data::<S>));
    handler.register_method(
        "get_contract_data_at_topoheight",
        async_handler!(get_contract_data_at_topoheight::<S>),
    );
    handler.register_method(
        "get_contract_balance",
        async_handler!(get_contract_balance::<S>),
    );
    handler.register_method(
        "get_contract_balance_at_topoheight",
        async_handler!(get_contract_balance_at_topoheight::<S>),
    );
    handler.register_method(
        "get_contract_assets",
        async_handler!(get_contract_assets::<S>),
    );
    handler.register_method(
        "get_contract_address_from_tx",
        async_handler!(get_contract_address_from_tx::<S>),
    );
    handler.register_method(
        "get_contract_events",
        async_handler!(get_contract_events::<S>),
    );
    handler.register_method(
        "get_contract_scheduled_executions_at_topoheight",
        async_handler!(get_contract_scheduled_executions_at_topoheight::<S>),
    );
    handler.register_method("get_contracts", async_handler!(get_contracts::<S>));
    handler.register_method(
        "get_contract_data_entries",
        async_handler!(get_contract_data_entries::<S>),
    );

    // Address utilities
    handler.register_method("key_to_address", async_handler!(key_to_address::<S>));

    // Block summaries (lightweight)
    handler.register_method(
        "get_block_summary_at_topoheight",
        async_handler!(get_block_summary_at_topoheight::<S>),
    );
    handler.register_method(
        "get_block_summary_by_hash",
        async_handler!(get_block_summary_by_hash::<S>),
    );

    // Batch balance query
    handler.register_method(
        "get_balances_at_maximum_topoheight",
        async_handler!(get_balances_at_maximum_topoheight::<S>),
    );

    // Block analytics
    handler.register_method(
        "get_block_difficulty_by_hash",
        async_handler!(get_block_difficulty_by_hash::<S>),
    );

    // Historical supply
    handler.register_method(
        "get_asset_supply_at_topoheight",
        async_handler!(get_asset_supply_at_topoheight::<S>),
    );

    // Contract registered executions
    handler.register_method(
        "get_contract_registered_executions_at_topoheight",
        async_handler!(get_contract_registered_executions_at_topoheight::<S>),
    );

    // P2p
    handler.register_method(
        "get_p2p_block_propagation",
        async_handler!(get_p2p_block_propagation::<S>),
    );

    // Energy management
    handler.register_method("get_energy", async_handler!(get_energy::<S>));

    // AI Mining management
    handler.register_method(
        "get_ai_mining_state",
        async_handler!(get_ai_mining_state::<S>),
    );
    handler.register_method(
        "get_ai_mining_state_at_topoheight",
        async_handler!(get_ai_mining_state_at_topoheight::<S>),
    );
    handler.register_method(
        "has_ai_mining_state_at_topoheight",
        async_handler!(has_ai_mining_state_at_topoheight::<S>),
    );
    handler.register_method(
        "get_ai_mining_statistics",
        async_handler!(get_ai_mining_statistics::<S>),
    );
    handler.register_method(
        "get_ai_mining_task",
        async_handler!(get_ai_mining_task::<S>),
    );
    handler.register_method(
        "get_ai_mining_miner",
        async_handler!(get_ai_mining_miner::<S>),
    );
    handler.register_method(
        "get_ai_mining_active_tasks",
        async_handler!(get_ai_mining_active_tasks::<S>),
    );

<<<<<<< HEAD
    // QR Code Payment methods
    handler.register_method(
        "create_payment_request",
        async_handler!(create_payment_request::<S>),
    );
    handler.register_method(
        "parse_payment_request",
        async_handler!(parse_payment_request::<S>),
    );
    handler.register_method(
        "get_payment_status",
        async_handler!(get_payment_status::<S>),
    );
    handler.register_method(
        "get_address_payments",
        async_handler!(get_address_payments::<S>),
    );
    handler.register_method(
        "register_payment_webhook",
        async_handler!(register_payment_webhook::<S>),
    );
    handler.register_method(
        "unregister_payment_webhook",
        async_handler!(unregister_payment_webhook::<S>),
=======
    // Referral system
    handler.register_method("has_referrer", async_handler!(has_referrer::<S>));
    handler.register_method("get_referrer", async_handler!(get_referrer::<S>));
    handler.register_method("get_uplines", async_handler!(get_uplines::<S>));
    handler.register_method(
        "get_direct_referrals",
        async_handler!(get_direct_referrals::<S>),
    );
    handler.register_method(
        "get_referral_record",
        async_handler!(get_referral_record::<S>),
    );
    handler.register_method("get_team_size", async_handler!(get_team_size::<S>));
    handler.register_method(
        "get_referral_level",
        async_handler!(get_referral_level::<S>),
>>>>>>> 41e4f258
    );

    if allow_mining_methods {
        handler.register_method(
            "get_block_template",
            async_handler!(get_block_template::<S>),
        );
        handler.register_method("get_miner_work", async_handler!(get_miner_work::<S>));
        handler.register_method("submit_block", async_handler!(submit_block::<S>));
    }

    // Admin methods (require --enable-admin-rpc flag)
    // WARNING: These are dangerous operations. Only enable for trusted operators.
    if allow_admin_methods {
        handler.register_method("prune_chain", async_handler!(prune_chain::<S>));
        handler.register_method("rewind_chain", async_handler!(rewind_chain::<S>));
        handler.register_method("clear_caches", async_handler!(clear_caches::<S>));
    }
}

async fn version<S: Storage>(_: &Context, body: Value) -> Result<Value, InternalRpcError> {
    require_no_params(body)?;
    Ok(json!(VERSION))
}

async fn get_height<S: Storage>(context: &Context, body: Value) -> Result<Value, InternalRpcError> {
    require_no_params(body)?;
    let blockchain: &Arc<Blockchain<S>> = context.get()?;
    Ok(json!(blockchain.get_height()))
}

async fn get_topoheight<S: Storage>(
    context: &Context,
    body: Value,
) -> Result<Value, InternalRpcError> {
    require_no_params(body)?;
    let blockchain: &Arc<Blockchain<S>> = context.get()?;
    Ok(json!(blockchain.get_topo_height()))
}

async fn get_pruned_topoheight<S: Storage>(
    context: &Context,
    body: Value,
) -> Result<Value, InternalRpcError> {
    require_no_params(body)?;

    let blockchain: &Arc<Blockchain<S>> = context.get()?;
    let storage = blockchain.get_storage().read().await;
    let pruned_topoheight = storage
        .get_pruned_topoheight()
        .await
        .context("Error while retrieving pruned topoheight")?;

    Ok(json!(pruned_topoheight))
}

async fn get_stable_height<S: Storage>(
    context: &Context,
    body: Value,
) -> Result<Value, InternalRpcError> {
    require_no_params(body)?;
    let blockchain: &Arc<Blockchain<S>> = context.get()?;
    Ok(json!(blockchain.get_stable_height()))
}

async fn get_stable_topoheight<S: Storage>(
    context: &Context,
    body: Value,
) -> Result<Value, InternalRpcError> {
    require_no_params(body)?;
    let blockchain: &Arc<Blockchain<S>> = context.get()?;
    Ok(json!(blockchain.get_stable_topoheight()))
}

async fn get_hard_forks<S: Storage>(
    context: &Context,
    body: Value,
) -> Result<Value, InternalRpcError> {
    require_no_params(body)?;
    let blockchain: &Arc<Blockchain<S>> = context.get()?;
    let hard_forks = get_configured_hard_forks(blockchain.get_network());

    Ok(json!(hard_forks))
}

async fn get_block_at_topoheight<S: Storage>(
    context: &Context,
    body: Value,
) -> Result<Value, InternalRpcError> {
    let params: GetBlockAtTopoHeightParams = parse_params(body)?;
    let blockchain: &Arc<Blockchain<S>> = context.get()?;
    let storage = blockchain.get_storage().read().await;
    let hash = storage
        .get_hash_at_topo_height(params.topoheight)
        .await
        .context("Error while retrieving hash at topo height")?;
    get_block_response_for_hash(&blockchain, &storage, &hash, params.include_txs).await
}

async fn get_block_by_hash<S: Storage>(
    context: &Context,
    body: Value,
) -> Result<Value, InternalRpcError> {
    let params: GetBlockByHashParams = parse_params(body)?;
    let blockchain: &Arc<Blockchain<S>> = context.get()?;
    let storage = blockchain.get_storage().read().await;
    get_block_response_for_hash(&blockchain, &storage, &params.hash, params.include_txs).await
}

async fn get_top_block<S: Storage>(
    context: &Context,
    body: Value,
) -> Result<Value, InternalRpcError> {
    let params: GetTopBlockParams = parse_params(body)?;
    let blockchain: &Arc<Blockchain<S>> = context.get()?;
    let storage = blockchain.get_storage().read().await;
    let hash = blockchain
        .get_top_block_hash_for_storage(&storage)
        .await
        .context("Error while retrieving top block hash")?;
    get_block_response_for_hash(&blockchain, &storage, &hash, params.include_txs).await
}

async fn get_block_template<S: Storage>(
    context: &Context,
    body: Value,
) -> Result<Value, InternalRpcError> {
    let params: GetBlockTemplateParams = parse_params(body)?;
    if !params.address.is_normal() {
        return Err(InternalRpcError::InvalidParamsAny(
            ApiError::ExpectedNormalAddress.into(),
        ));
    }

    let blockchain: &Arc<Blockchain<S>> = context.get()?;
    if params.address.is_mainnet() != blockchain.get_network().is_mainnet() {
        return Err(InternalRpcError::InvalidParamsAny(
            BlockchainError::InvalidNetwork.into(),
        ));
    }

    let storage = blockchain.get_storage().read().await;
    let block = blockchain
        .get_block_template_for_storage(&storage, params.address.into_owned().to_public_key())
        .await
        .context("Error while retrieving block template")?;
    let (difficulty, _) = blockchain
        .get_difficulty_at_tips(&*storage, block.get_tips().iter())
        .await
        .context("Error while retrieving difficulty at tips")?;
    let height = block.height;
    let algorithm = get_pow_algorithm_for_version(block.version);
    let topoheight = blockchain.get_topo_height();
    Ok(json!(GetBlockTemplateResult {
        template: block.to_hex(),
        algorithm,
        height,
        topoheight,
        difficulty
    }))
}

async fn get_miner_work<S: Storage>(
    context: &Context,
    body: Value,
) -> Result<Value, InternalRpcError> {
    let params: GetMinerWorkParams = parse_params(body)?;
    let blockchain: &Arc<Blockchain<S>> = context.get()?;

    let header = BlockHeader::from_hex(&params.template)?;
    let (difficulty, _) = {
        let storage = blockchain.get_storage().read().await;
        blockchain
            .get_difficulty_at_tips(&*storage, header.get_tips().iter())
            .await
            .context("Error while retrieving difficulty at tips")?
    };
    let version = header.get_version();
    let height = header.get_height();

    let mut work = MinerWork::from_block(header);
    if let Some(address) = params.address {
        if !address.is_normal() {
            return Err(InternalRpcError::InvalidParamsAny(
                ApiError::ExpectedNormalAddress.into(),
            ));
        }

        let blockchain: &Arc<Blockchain<S>> = context.get()?;
        if address.is_mainnet() != blockchain.get_network().is_mainnet() {
            return Err(InternalRpcError::InvalidParamsAny(
                BlockchainError::InvalidNetwork.into(),
            ));
        }

        work.set_miner(Cow::Owned(address.into_owned().to_public_key()));
    }

    let algorithm = get_pow_algorithm_for_version(version);
    let topoheight = blockchain.get_topo_height();

    Ok(json!(GetMinerWorkResult {
        miner_work: work.to_hex(),
        algorithm,
        difficulty,
        height,
        topoheight
    }))
}

async fn submit_block<S: Storage>(
    context: &Context,
    body: Value,
) -> Result<Value, InternalRpcError> {
    let params: SubmitBlockParams = parse_params(body)?;
    let mut header = BlockHeader::from_hex(&params.block_template)?;
    if let Some(work) = params.miner_work {
        let work = MinerWork::from_hex(&work)?;
        header
            .apply_miner_work(work)
            .map_err(|e| InternalRpcError::InvalidParams(e))?;
    }

    let blockchain: &Arc<Blockchain<S>> = context.get()?;

    let block = blockchain
        .build_block_from_header(Immutable::Owned(header))
        .await?;
    blockchain
        .add_new_block(block, None, BroadcastOption::All, true)
        .await?;
    Ok(json!(true))
}

async fn get_balance<S: Storage>(
    context: &Context,
    body: Value,
) -> Result<Value, InternalRpcError> {
    let params: GetBalanceParams = parse_params(body)?;
    let blockchain: &Arc<Blockchain<S>> = context.get()?;
    if params.address.is_mainnet() != blockchain.get_network().is_mainnet() {
        return Err(InternalRpcError::InvalidParamsAny(
            BlockchainError::InvalidNetwork.into(),
        ));
    }

    let storage = blockchain.get_storage().read().await;
    let (topoheight, version) = storage
        .get_last_balance(params.address.get_public_key(), &params.asset)
        .await
        .context("Error while retrieving last balance")?;
    Ok(json!(GetBalanceResult {
        balance: version.get_balance(),
        topoheight
    }))
}

async fn get_stable_balance<S: Storage>(
    context: &Context,
    body: Value,
) -> Result<Value, InternalRpcError> {
    let params: GetBalanceParams = parse_params(body)?;
    let blockchain: &Arc<Blockchain<S>> = context.get()?;
    if params.address.is_mainnet() != blockchain.get_network().is_mainnet() {
        return Err(InternalRpcError::InvalidParamsAny(
            BlockchainError::InvalidNetwork.into(),
        ));
    }

    let top_topoheight = blockchain.get_topo_height();
    let stable_topoheight = blockchain.get_stable_topoheight();
    let storage = blockchain.get_storage().read().await;

    let mut stable_version = None;
    if let Some((output_topoheight, version)) = storage
        .get_output_balance_at_maximum_topoheight(
            params.address.get_public_key(),
            &params.asset,
            top_topoheight,
        )
        .await?
    {
        if output_topoheight >= stable_topoheight {
            stable_version = Some((output_topoheight, version));
        }
    }

    let (stable_topoheight, version) = if let Some((topoheight, version)) = stable_version {
        (topoheight, version)
    } else {
        storage
            .get_balance_at_maximum_topoheight(
                params.address.get_public_key(),
                &params.asset,
                stable_topoheight,
            )
            .await?
            .ok_or(InternalRpcError::InvalidRequestStr(
                "no stable balance found for this account",
            ))?
    };

    Ok(json!(GetStableBalanceResult {
        balance: version.get_balance(),
        stable_topoheight,
        stable_block_hash: storage
            .get_hash_at_topo_height(stable_topoheight)
            .await
            .context("Error while retrieving hash at topo height")?
    }))
}

async fn has_balance<S: Storage>(
    context: &Context,
    body: Value,
) -> Result<Value, InternalRpcError> {
    let params: HasBalanceParams = parse_params(body)?;
    let blockchain: &Arc<Blockchain<S>> = context.get()?;
    if params.address.is_mainnet() != blockchain.get_network().is_mainnet() {
        return Err(InternalRpcError::InvalidParamsAny(
            BlockchainError::InvalidNetwork.into(),
        ));
    }

    let key = params.address.get_public_key();
    let storage = blockchain.get_storage().read().await;
    let exist = if let Some(topoheight) = params.topoheight {
        storage
            .has_balance_at_exact_topoheight(key, &params.asset, topoheight)
            .await
            .context("Error while checking balance at topo for account")?
    } else {
        storage
            .has_balance_for(key, &params.asset)
            .await
            .context("Error while checking balance for account")?
    };

    Ok(json!(HasBalanceResult { exist }))
}

async fn get_info<S: Storage>(context: &Context, body: Value) -> Result<Value, InternalRpcError> {
    require_no_params(body)?;
    let blockchain: &Arc<Blockchain<S>> = context.get()?;
    let height = blockchain.get_height();
    let topoheight = blockchain.get_topo_height();
    let stableheight = blockchain.get_stable_height();
    let stable_topoheight = blockchain.get_stable_topoheight();
    let (top_block_hash, emitted_supply, burned_supply, pruned_topoheight, average_block_time) = {
        let storage = blockchain.get_storage().read().await;
        let top_block_hash = storage
            .get_hash_at_topo_height(topoheight)
            .await
            .context("Error while retrieving hash at topo height")?;
        let emitted_supply = storage
            .get_supply_at_topo_height(topoheight)
            .await
            .context("Error while retrieving supply at topo height")?;
        let burned_supply = storage
            .get_burned_supply_at_topo_height(topoheight)
            .await
            .context("Error while retrieving burned supply at topoheight")?;
        let pruned_topoheight = storage
            .get_pruned_topoheight()
            .await
            .context("Error while retrieving pruned topoheight")?;
        let average_block_time = blockchain
            .get_average_block_time::<S>(&storage)
            .await
            .context("Error while retrieving average block time")?;
        (
            top_block_hash,
            emitted_supply,
            burned_supply,
            pruned_topoheight,
            average_block_time,
        )
    };
    let difficulty = blockchain.get_difficulty().await;

    let mempool_size = blockchain.get_mempool_size().await;
    let version = VERSION.into();
    let network = *blockchain.get_network();
    let block_version = get_version_at_height(&network, height);
    let block_time_target = get_block_time_target_for_version(block_version);

    let block_reward = get_block_reward(emitted_supply, block_time_target);
    let (dev_reward, miner_reward) = get_block_rewards(height, block_reward);

    Ok(json!(GetInfoResult {
        height,
        topoheight,
        stableheight,
        stable_topoheight,
        pruned_topoheight,
        top_block_hash,
        circulating_supply: emitted_supply - burned_supply,
        burned_supply,
        emitted_supply,
        maximum_supply: MAXIMUM_SUPPLY,
        difficulty,
        block_time_target,
        average_block_time,
        block_reward,
        dev_reward,
        miner_reward,
        mempool_size,
        version,
        network,
        block_version: Some(block_version),
    }))
}

async fn get_balance_at_topoheight<S: Storage>(
    context: &Context,
    body: Value,
) -> Result<Value, InternalRpcError> {
    let params: GetBalanceAtTopoHeightParams = parse_params(body)?;
    let blockchain: &Arc<Blockchain<S>> = context.get()?;
    let topoheight = blockchain.get_topo_height();
    if params.topoheight > topoheight {
        return Err(InternalRpcError::UnexpectedParams)
            .context("Topoheight cannot be greater than current chain topoheight")?;
    }

    if params.address.is_mainnet() != blockchain.get_network().is_mainnet() {
        return Err(InternalRpcError::InvalidParamsAny(
            BlockchainError::InvalidNetwork.into(),
        ));
    }

    let storage = blockchain.get_storage().read().await;
    let balance = storage
        .get_balance_at_exact_topoheight(
            params.address.get_public_key(),
            &params.asset,
            params.topoheight,
        )
        .await
        .context("Error while retrieving balance at exact topo height")?;
    Ok(json!(balance))
}

async fn has_nonce<S: Storage>(context: &Context, body: Value) -> Result<Value, InternalRpcError> {
    let params: HasNonceParams = parse_params(body)?;
    let blockchain: &Arc<Blockchain<S>> = context.get()?;
    if params.address.is_mainnet() != blockchain.get_network().is_mainnet() {
        return Err(InternalRpcError::InvalidParamsAny(
            BlockchainError::InvalidNetwork.into(),
        ));
    }

    let storage = blockchain.get_storage().read().await;
    let exist = if let Some(topoheight) = params.topoheight {
        storage
            .has_nonce_at_exact_topoheight(params.address.get_public_key(), topoheight)
            .await
            .context("Error while checking nonce at topo for account")?
    } else {
        storage
            .has_nonce(params.address.get_public_key())
            .await
            .context("Error while checking nonce for account")?
    };

    Ok(json!(HasNonceResult { exist }))
}

async fn get_nonce<S: Storage>(context: &Context, body: Value) -> Result<Value, InternalRpcError> {
    let params: GetNonceParams = parse_params(body)?;
    let blockchain: &Arc<Blockchain<S>> = context.get()?;
    if params.address.is_mainnet() != blockchain.get_network().is_mainnet() {
        return Err(InternalRpcError::InvalidParamsAny(
            BlockchainError::InvalidNetwork.into(),
        ));
    }

    let storage = blockchain.get_storage().read().await;
    let (topoheight, version) = storage
        .get_last_nonce(params.address.get_public_key())
        .await
        .context("Error while retrieving nonce for account")?;

    Ok(json!(GetNonceResult {
        topoheight,
        version
    }))
}

async fn get_nonce_at_topoheight<S: Storage>(
    context: &Context,
    body: Value,
) -> Result<Value, InternalRpcError> {
    let params: GetNonceAtTopoHeightParams = parse_params(body)?;
    let blockchain: &Arc<Blockchain<S>> = context.get()?;
    let topoheight = blockchain.get_topo_height();
    if params.topoheight > topoheight {
        return Err(InternalRpcError::UnexpectedParams)
            .context("Topoheight cannot be greater than current chain topoheight")?;
    }

    if params.address.is_mainnet() != blockchain.get_network().is_mainnet() {
        return Err(InternalRpcError::InvalidParamsAny(
            BlockchainError::InvalidNetwork.into(),
        ));
    }

    let storage = blockchain.get_storage().read().await;
    let nonce = storage
        .get_nonce_at_exact_topoheight(params.address.get_public_key(), params.topoheight)
        .await
        .context("Error while retrieving nonce at exact topo height")?;
    Ok(json!(nonce))
}

async fn get_asset<S: Storage>(context: &Context, body: Value) -> Result<Value, InternalRpcError> {
    let params: GetAssetParams = parse_params(body)?;
    let blockchain: &Arc<Blockchain<S>> = context.get()?;
    let storage = blockchain.get_storage().read().await;
    let (topoheight, inner) = storage
        .get_asset(&params.asset)
        .await
        .context("Asset was not found")?;
    Ok(json!(RPCAssetData {
        asset: Cow::Borrowed(&params.asset),
        topoheight,
        inner: inner.take()
    }))
}

async fn get_asset_supply<S: Storage>(
    context: &Context,
    body: Value,
) -> Result<Value, InternalRpcError> {
    let params: GetAssetParams = parse_params(body)?;
    let blockchain: &Arc<Blockchain<S>> = context.get()?;
    let storage = blockchain.get_storage().read().await;
    let (topoheight, version) = storage
        .get_asset_supply_at_maximum_topoheight(&params.asset, blockchain.get_topo_height())
        .await
        .context("Asset was not found")?
        .context("No supply available")?;

    Ok(json!(RPCVersioned {
        topoheight,
        version
    }))
}

const MAX_ASSETS: usize = 100;

async fn get_assets<S: Storage>(context: &Context, body: Value) -> Result<Value, InternalRpcError> {
    let params: GetAssetsParams = parse_params(body)?;
    let blockchain: &Arc<Blockchain<S>> = context.get()?;
    let maximum = if let Some(maximum) = params.maximum {
        if maximum > MAX_ASSETS {
            return Err(InternalRpcError::InvalidJSONRequest).context(format!(
                "Maximum assets requested cannot be greater than {}",
                MAX_ASSETS
            ))?;
        }
        maximum
    } else {
        MAX_ASSETS
    };
    let skip = params.skip.unwrap_or(0);
    let storage = blockchain.get_storage().read().await;

    // TODO: verify params
    let min = params.minimum_topoheight;
    let max = params.maximum_topoheight;

    let assets = storage
        .get_assets_with_data_in_range(min, max)
        .await?
        .skip(skip)
        .take(maximum);

    let response = assets
        .map(|res| {
            let (asset, topoheight, inner) = res?;
            Ok(RPCAssetData {
                asset: Cow::Owned(asset),
                topoheight,
                inner,
            })
        })
        .collect::<Result<Vec<_>, BlockchainError>>()?;

    Ok(json!(response))
}

async fn count_assets<S: Storage>(
    context: &Context,
    body: Value,
) -> Result<Value, InternalRpcError> {
    require_no_params(body)?;
    let blockchain: &Arc<Blockchain<S>> = context.get()?;
    let storage = blockchain.get_storage().read().await;
    let count = storage
        .count_assets()
        .await
        .context("Error while retrieving assets count")?;
    Ok(json!(count))
}

async fn count_accounts<S: Storage>(
    context: &Context,
    body: Value,
) -> Result<Value, InternalRpcError> {
    require_no_params(body)?;
    let blockchain: &Arc<Blockchain<S>> = context.get()?;
    let storage = blockchain.get_storage().read().await;
    let count = storage
        .count_accounts()
        .await
        .context("Error while retrieving accounts count")?;
    Ok(json!(count))
}

async fn count_transactions<S: Storage>(
    context: &Context,
    body: Value,
) -> Result<Value, InternalRpcError> {
    require_no_params(body)?;
    let blockchain: &Arc<Blockchain<S>> = context.get()?;
    let storage = blockchain.get_storage().read().await;
    let count = storage
        .count_transactions()
        .await
        .context("Error while retrieving transactions count")?;
    Ok(json!(count))
}

async fn count_contracts<S: Storage>(
    context: &Context,
    body: Value,
) -> Result<Value, InternalRpcError> {
    require_no_params(body)?;
    let blockchain: &Arc<Blockchain<S>> = context.get()?;
    let storage = blockchain.get_storage().read().await;
    let count = storage
        .count_contracts()
        .await
        .context("Error while retrieving contracts count")?;
    Ok(json!(count))
}

async fn submit_transaction<S: Storage>(
    context: &Context,
    body: Value,
) -> Result<Value, InternalRpcError> {
    let params: SubmitTransactionParams = parse_params(body)?;
    // x2 because of hex encoding
    if params.data.len() > MAX_TRANSACTION_SIZE * 2 {
        return Err(InternalRpcError::InvalidJSONRequest).context(format!(
            "Transaction size cannot be greater than {}",
            human_bytes(MAX_TRANSACTION_SIZE as f64)
        ))?;
    }

    let transaction = Transaction::from_hex(&params.data)
        .map_err(|err| InternalRpcError::InvalidParamsAny(err.into()))?;

    let blockchain: &Arc<Blockchain<S>> = context.get()?;
    blockchain.add_tx_to_mempool(transaction, true).await?;

    Ok(json!(true))
}

async fn get_transaction<S: Storage>(
    context: &Context,
    body: Value,
) -> Result<Value, InternalRpcError> {
    let params: GetTransactionParams = parse_params(body)?;
    let blockchain: &Arc<Blockchain<S>> = context.get()?;
    let storage = blockchain.get_storage().read().await;
    let mempool = blockchain.get_mempool().read().await;

    get_transaction_response_for_hash(&*storage, &mempool, &params.hash).await
}

async fn get_transaction_executor<S: Storage>(
    context: &Context,
    body: Value,
) -> Result<Value, InternalRpcError> {
    let params: GetTransactionExecutorParams = parse_params(body)?;
    let blockchain: &Arc<Blockchain<S>> = context.get()?;
    let storage = blockchain.get_storage().read().await;

    let block_executor = storage.get_block_executor_for_tx(&params.hash)?;
    let block_topoheight = storage.get_topo_height_for_hash(&block_executor).await?;
    let block_timestamp = storage
        .get_timestamp_for_block_hash(&block_executor)
        .await?;

    Ok(json!(GetTransactionExecutorResult {
        block_topoheight,
        block_timestamp,
        block_hash: Cow::Borrowed(&block_executor)
    }))
}

async fn p2p_status<S: Storage>(context: &Context, body: Value) -> Result<Value, InternalRpcError> {
    require_no_params(body)?;

    let blockchain: &Arc<Blockchain<S>> = context.get()?;
    let p2p = { blockchain.get_p2p().read().await.clone() };
    match p2p.as_ref() {
        Some(p2p) => {
            let tag = p2p.get_tag();
            let peer_id = p2p.get_peer_id();
            let best_topoheight = p2p.get_best_topoheight().await;
            let median_topoheight = p2p.get_median_topoheight_of_peers().await;
            let max_peers = p2p.get_max_peers();
            let our_topoheight = blockchain.get_topo_height();
            let peer_count = p2p.get_peer_count().await;

            Ok(json!(P2pStatusResult {
                peer_count,
                tag: Cow::Borrowed(tag),
                peer_id,
                our_topoheight,
                best_topoheight,
                median_topoheight,
                max_peers
            }))
        }
        None => Err(InternalRpcError::InvalidParamsAny(ApiError::NoP2p.into())),
    }
}

async fn get_peers<S: Storage>(context: &Context, body: Value) -> Result<Value, InternalRpcError> {
    require_no_params(body)?;
    let blockchain: &Arc<Blockchain<S>> = context.get()?;
    let p2p = { blockchain.get_p2p().read().await.clone() };
    match p2p.as_ref() {
        Some(p2p) => {
            let peer_list = p2p.get_peer_list();
            let peers_availables = peer_list.get_cloned_peers().await;

            let mut peers = Vec::new();
            for p in peers_availables.iter().filter(|p| p.shareable()) {
                peers.push(get_peer_entry(p).await);
            }

            let total_peers = peers_availables.len();
            let sharable_peers = peers.len();
            Ok(json!(GetPeersResponse {
                peers,
                total_peers,
                hidden_peers: total_peers - sharable_peers,
            }))
        }
        None => Err(InternalRpcError::InvalidParamsAny(ApiError::NoP2p.into())),
    }
}

async fn get_mempool<S: Storage>(
    context: &Context,
    body: Value,
) -> Result<Value, InternalRpcError> {
    let params: GetMempoolParams = parse_params(body)?;

    let maximum = params.maximum.filter(|v| *v <= MAX_TXS).unwrap_or(MAX_TXS);
    let skip = params.skip.unwrap_or(0);

    let blockchain: &Arc<Blockchain<S>> = context.get()?;
    let storage = blockchain.get_storage().read().await;
    let mempool = blockchain.get_mempool().read().await;
    let mut transactions = Vec::with_capacity(maximum);

    let txs = mempool.get_txs();
    let total = txs.len();
    for (hash, sorted_tx) in txs.iter().skip(skip).take(maximum) {
        let tx = get_transaction_response(
            &*storage,
            sorted_tx.get_tx(),
            hash,
            true,
            Some(sorted_tx.get_first_seen()),
        )
        .await?;
        transactions.push(tx);
    }

    Ok(json!(GetMempoolResult {
        transactions,
        total
    }))
}

pub const MAX_SUMMARY: usize = 1024;

async fn get_mempool_summary<S: Storage>(
    context: &Context,
    body: Value,
) -> Result<Value, InternalRpcError> {
    let params: GetMempoolParams = parse_params(body)?;

    let maximum = params
        .maximum
        .filter(|v| *v <= MAX_SUMMARY)
        .unwrap_or(MAX_SUMMARY);

    let skip = params.skip.unwrap_or(0);

    let blockchain: &Arc<Blockchain<S>> = context.get()?;
    let mempool = blockchain.get_mempool().read().await;
    let txs = mempool.get_txs();
    let total = txs.len();
    let mut transactions = Vec::with_capacity(maximum.max(total));

    let mainnet = blockchain.get_network().is_mainnet();
    for (hash, sorted_tx) in txs.iter().skip(skip).take(maximum) {
        let tx = MempoolTransactionSummary {
            hash: Cow::Borrowed(hash),
            source: sorted_tx.get_tx().get_source().as_address(mainnet),
            fee: sorted_tx.get_fee(),
            first_seen: sorted_tx.get_first_seen(),
            size: sorted_tx.get_size(),
        };

        transactions.push(tx);
    }

    Ok(json!(GetMempoolSummaryResult {
        transactions,
        total
    }))
}

async fn get_estimated_fee_rates<S: Storage>(
    context: &Context,
    body: Value,
) -> Result<Value, InternalRpcError> {
    require_no_params(body)?;

    let blockchain: &Arc<Blockchain<S>> = context.get()?;
    let mempool = blockchain.get_mempool().read().await;
    let estimated = mempool.estimate_fee_rates()?;
    Ok(json!(estimated))
}

async fn get_blocks_at_height<S: Storage>(
    context: &Context,
    body: Value,
) -> Result<Value, InternalRpcError> {
    let params: GetBlocksAtHeightParams = parse_params(body)?;
    let blockchain: &Arc<Blockchain<S>> = context.get()?;
    let storage = blockchain.get_storage().read().await;

    let mut blocks = Vec::new();
    for hash in storage
        .get_blocks_at_height(params.height)
        .await
        .context("Error while retrieving blocks at height")?
    {
        blocks.push(
            get_block_response_for_hash(&blockchain, &storage, &hash, params.include_txs).await?,
        )
    }
    Ok(json!(blocks))
}

async fn get_tips<S: Storage>(context: &Context, body: Value) -> Result<Value, InternalRpcError> {
    require_no_params(body)?;
    let blockchain: &Arc<Blockchain<S>> = context.get()?;
    let storage = blockchain.get_storage().read().await;
    let tips = storage
        .get_tips()
        .await
        .context("Error while retrieving tips")?;
    Ok(json!(tips))
}

const MAX_DAG_ORDER: u64 = 64;
// get dag order based on params
// if no params found, get order of last 64 blocks
async fn get_dag_order<S: Storage>(
    context: &Context,
    body: Value,
) -> Result<Value, InternalRpcError> {
    let params: GetTopoHeightRangeParams = parse_params(body)?;

    let blockchain: &Arc<Blockchain<S>> = context.get()?;
    let current = blockchain.get_topo_height();
    let (start_topoheight, end_topoheight) = get_range(
        params.start_topoheight,
        params.end_topoheight,
        MAX_DAG_ORDER,
        current,
    )?;
    let count = end_topoheight - start_topoheight;

    let storage = blockchain.get_storage().read().await;
    let mut order = Vec::with_capacity(count as usize);
    for i in start_topoheight..=end_topoheight {
        let hash = storage
            .get_hash_at_topo_height(i)
            .await
            .context("Error while retrieving hash at topo height")?;
        order.push(hash);
    }

    Ok(json!(order))
}

const MAX_BLOCKS: u64 = 20;

fn get_range(
    start: Option<TopoHeight>,
    end: Option<TopoHeight>,
    maximum: u64,
    current: TopoHeight,
) -> Result<(TopoHeight, TopoHeight), InternalRpcError> {
    let range_start = start.unwrap_or_else(|| {
        if end.is_none() && current > maximum {
            current - maximum
        } else {
            0
        }
    });

    let range_end = end.unwrap_or(current);
    if range_end < range_start || range_end > current {
        debug!(
            "get range: start = {}, end = {}, max = {}",
            range_start, range_end, current
        );
        return Err(InternalRpcError::InvalidJSONRequest).context(format!(
            "Invalid range requested, start: {}, end: {}",
            range_start, range_end
        ))?;
    }

    let count = range_end - range_start;
    if count > maximum {
        // only retrieve max 20 blocks hash per request
        if log::log_enabled!(log::Level::Debug) {
            debug!("get range requested count: {}", count);
        }
        return Err(InternalRpcError::InvalidJSONRequest).context(format!(
            "Invalid range count requested, received {} but maximum is {}",
            count, maximum
        ))?;
    }

    Ok((range_start, range_end))
}

// get blocks between range of topoheight
// if no params found, get last 20 blocks header
async fn get_blocks_range_by_topoheight<S: Storage>(
    context: &Context,
    body: Value,
) -> Result<Value, InternalRpcError> {
    let params: GetTopoHeightRangeParams = parse_params(body)?;

    let blockchain: &Arc<Blockchain<S>> = context.get()?;
    let current_topoheight = blockchain.get_topo_height();
    let (start_topoheight, end_topoheight) = get_range(
        params.start_topoheight,
        params.end_topoheight,
        MAX_BLOCKS,
        current_topoheight,
    )?;

    let storage = blockchain.get_storage().read().await;
    let mut blocks = Vec::with_capacity((end_topoheight - start_topoheight) as usize);
    for i in start_topoheight..=end_topoheight {
        let hash = storage
            .get_hash_at_topo_height(i)
            .await
            .context("Error while retrieving hash at topo height")?;
        let response = get_block_response_for_hash(&blockchain, &storage, &hash, false).await?;
        blocks.push(response);
    }

    Ok(json!(blocks))
}

// get blocks between range of height
// if no params found, get last 20 blocks header
// you can only request
async fn get_blocks_range_by_height<S: Storage>(
    context: &Context,
    body: Value,
) -> Result<Value, InternalRpcError> {
    let params: GetHeightRangeParams = parse_params(body)?;
    let blockchain: &Arc<Blockchain<S>> = context.get()?;
    let current_height = blockchain.get_height();
    let (start_height, end_height) = get_range(
        params.start_height,
        params.end_height,
        MAX_BLOCKS,
        current_height,
    )?;

    let storage = blockchain.get_storage().read().await;
    let mut blocks = Vec::with_capacity((end_height - start_height) as usize);
    for i in start_height..=end_height {
        let blocks_at_height = storage
            .get_blocks_at_height(i)
            .await
            .context("Error while retrieving blocks at height")?;
        for hash in blocks_at_height {
            let response = get_block_response_for_hash(&blockchain, &storage, &hash, false).await?;
            blocks.push(response);
        }
    }

    Ok(json!(blocks))
}

const MAX_TXS: usize = 20;
// get up to 20 transactions at once
// if a tx hash is not present, we keep the order and put json "null" value
async fn get_transactions<S: Storage>(
    context: &Context,
    body: Value,
) -> Result<Value, InternalRpcError> {
    let params: GetTransactionsParams = parse_params(body)?;

    let hashes = params.tx_hashes;
    if hashes.len() > MAX_TXS {
        return Err(InternalRpcError::InvalidJSONRequest).context(format!(
            "Too many requested txs: {}, maximum is {}",
            hashes.len(),
            MAX_TXS
        ))?;
    }

    let blockchain: &Arc<Blockchain<S>> = context.get()?;
    let storage = blockchain.get_storage().read().await;
    let mempool = blockchain.get_mempool().read().await;
    let mut transactions: Vec<Option<Value>> = Vec::with_capacity(hashes.len());
    for hash in hashes {
        let tx = match get_transaction_response_for_hash(&*storage, &mempool, &hash).await {
            Ok(data) => Some(data),
            Err(e) => {
                if log::log_enabled!(log::Level::Debug) {
                    debug!("Error while retrieving tx {} from storage: {}", hash, e);
                }
                None
            }
        };
        transactions.push(tx);
    }

    Ok(json!(transactions))
}

const MAX_TXS_SUMMARY: usize = 100;

// get up to 100 transactions summary at once
// if a tx hash is not present, we keep the order and put json "null" value
async fn get_transactions_summary<S: Storage>(
    context: &Context,
    body: Value,
) -> Result<Value, InternalRpcError> {
    let params: GetTransactionsParams = parse_params(body)?;

    let hashes = params.tx_hashes;
    if hashes.len() > MAX_TXS_SUMMARY {
        return Err(InternalRpcError::InvalidJSONRequest).context(format!(
            "Too many requested txs: {}, maximum is {}",
            hashes.len(),
            MAX_TXS
        ))?;
    }

    let blockchain: &Arc<Blockchain<S>> = context.get()?;
    let mut transactions = Vec::with_capacity(hashes.len());
    for hash in hashes {
        let tx = if let Some(tx) = blockchain.get_tx(&hash).await.ok() {
            Some(TransactionSummary {
                hash: Cow::Owned(hash),
                source: tx
                    .get_source()
                    .as_address(blockchain.get_network().is_mainnet()),
                fee: tx.get_fee(),
                size: tx.size(),
            })
        } else {
            None
        };
        transactions.push(tx);
    }

    Ok(json!(transactions))
}

const MAX_HISTORY: usize = 20;
// retrieve all history changes for an account on an asset
async fn get_account_history<S: Storage>(
    context: &Context,
    body: Value,
) -> Result<Value, InternalRpcError> {
    let params: GetAccountHistoryParams = parse_params(body)?;
    let blockchain: &Arc<Blockchain<S>> = context.get()?;
    if params.address.is_mainnet() != blockchain.get_network().is_mainnet() {
        return Err(InternalRpcError::InvalidParamsAny(
            BlockchainError::InvalidNetwork.into(),
        ));
    }

    if !params.incoming_flow && !params.outgoing_flow {
        return Err(InternalRpcError::InvalidParams(
            "No history type was selected",
        ));
    }

    let key = params.address.get_public_key();
    let minimum_topoheight = params.minimum_topoheight.unwrap_or(0);
    let storage = blockchain.get_storage().read().await;
    let pruned_topoheight = storage
        .get_pruned_topoheight()
        .await
        .context("Error while retrieving pruned topoheight")?
        .unwrap_or(0);
    let mut version: Option<(u64, Option<u64>, _)> = if let Some(topo) = params.maximum_topoheight {
        if topo < pruned_topoheight {
            return Err(InternalRpcError::InvalidParams(
                "Maximum topoheight is lower than pruned topoheight",
            ));
        }

        // if incoming flows aren't accepted
        // use nonce versions to determine topoheight
        if !params.incoming_flow {
            if let Some((topo, nonce)) = storage
                .get_nonce_at_maximum_topoheight(key, topo)
                .await
                .context("Error while retrieving last nonce")?
            {
                let version = storage
                    .get_balance_at_exact_topoheight(key, &params.asset, topo)
                    .await
                    .context(format!(
                        "Error while retrieving balance at nonce topo height {topo}"
                    ))?;
                Some((topo, nonce.get_previous_topoheight(), version))
            } else {
                None
            }
        } else {
            storage
                .get_balance_at_maximum_topoheight(key, &params.asset, topo)
                .await
                .context(format!(
                    "Error while retrieving balance at topo height {topo}"
                ))?
                .map(|(topo, version)| (topo, None, version))
        }
    } else {
        if !params.incoming_flow {
            // don't return any error, maybe this account never spend anything
            // (even if we force 0 nonce at first activity)
            let (topo, nonce) = storage
                .get_last_nonce(key)
                .await
                .context("Error while retrieving last topoheight for nonce")?;
            let version = storage
                .get_balance_at_exact_topoheight(key, &params.asset, topo)
                .await
                .context(format!(
                    "Error while retrieving balance at topo height {topo}"
                ))?;
            Some((topo, nonce.get_previous_topoheight(), version))
        } else {
            Some(
                storage
                    .get_last_balance(key, &params.asset)
                    .await
                    .map(|(topo, version)| (topo, None, version))
                    .context("Error while retrieving last balance")?,
            )
        }
    };

    let mut history_count = 0;
    let mut history = Vec::new();

    let is_dev_address = *key == *DEV_PUBLIC_KEY;
    while let Some((topo, prev_nonce, versioned_balance)) = version.take() {
        trace!(
            "Searching history of {} ({}) at topoheight {}, nonce: {:?}, type: {:?}",
            params.address,
            params.asset,
            topo,
            prev_nonce,
            versioned_balance.get_balance_type()
        );
        if topo < minimum_topoheight || topo < pruned_topoheight {
            break;
        }

        // Get the block header at topoheight
        // we will scan it below for transactions and rewards
        let (hash, block_header) =
            storage
                .get_block_header_at_topoheight(topo)
                .await
                .context(format!(
                    "Error while retrieving block header at topo height {topo}"
                ))?;

        // Block reward is only paid in TOS
        if params.asset == TOS_ASSET {
            let is_miner = *block_header.get_miner() == *key;
            if (is_miner || is_dev_address) && params.incoming_flow {
                let mut reward = storage
                    .get_block_reward_at_topo_height(topo)
                    .context(format!(
                        "Error while retrieving reward at topo height {topo}"
                    ))?;
                // subtract dev fee if any
                let dev_fee_percentage = get_block_dev_fee(block_header.get_height());
                if dev_fee_percentage != 0 {
                    let dev_fee = reward * dev_fee_percentage / 100;
                    if is_dev_address {
                        history.push(AccountHistoryEntry {
                            topoheight: topo,
                            hash: hash.clone(),
                            history_type: AccountHistoryType::DevFee { reward: dev_fee },
                            block_timestamp: block_header.get_timestamp(),
                        });
                    }
                    reward -= dev_fee;
                }

                if is_miner {
                    let history_type = AccountHistoryType::Mining { reward };
                    history.push(AccountHistoryEntry {
                        topoheight: topo,
                        hash: hash.clone(),
                        history_type,
                        block_timestamp: block_header.get_timestamp(),
                    });
                }
            }
        }

        // Reverse the order of transactions to get the latest first
        for tx_hash in block_header.get_transactions().iter().rev() {
            // Don't show unexecuted TXs in the history
            if !storage.is_tx_executed_in_block(tx_hash, &hash)? {
                continue;
            }

            if log::log_enabled!(log::Level::Trace) {
                trace!("Searching tx {} in block {}", tx_hash, hash);
            }
            let tx = storage.get_transaction(tx_hash).await.context(format!(
                "Error while retrieving transaction {tx_hash} from block {hash}"
            ))?;
            let is_sender = *tx.get_source() == *key;
            match tx.get_data() {
                TransactionType::Transfers(transfers) => {
                    for transfer in transfers {
                        if *transfer.get_asset() == params.asset {
                            if *transfer.get_destination() == *key && params.incoming_flow {
                                history.push(AccountHistoryEntry {
                                    topoheight: topo,
                                    hash: tx_hash.clone(),
                                    history_type: AccountHistoryType::Incoming {
                                        from: tx
                                            .get_source()
                                            .as_address(blockchain.get_network().is_mainnet()),
                                    },
                                    block_timestamp: block_header.get_timestamp(),
                                });
                            }

                            if is_sender && params.outgoing_flow {
                                history.push(AccountHistoryEntry {
                                    topoheight: topo,
                                    hash: tx_hash.clone(),
                                    history_type: AccountHistoryType::Outgoing {
                                        to: transfer
                                            .get_destination()
                                            .as_address(blockchain.get_network().is_mainnet()),
                                    },
                                    block_timestamp: block_header.get_timestamp(),
                                });
                            }
                        }
                    }
                }
                TransactionType::Burn(payload) => {
                    if payload.asset == params.asset {
                        if is_sender && params.outgoing_flow {
                            history.push(AccountHistoryEntry {
                                topoheight: topo,
                                hash: tx_hash.clone(),
                                history_type: AccountHistoryType::Burn {
                                    amount: payload.amount,
                                },
                                block_timestamp: block_header.get_timestamp(),
                            });
                        }
                    }
                }
                TransactionType::MultiSig(payload) => {
                    if is_sender {
                        let mainnet = blockchain.get_network().is_mainnet();
                        history.push(AccountHistoryEntry {
                            topoheight: topo,
                            hash: tx_hash.clone(),
                            history_type: AccountHistoryType::MultiSig {
                                participants: payload
                                    .participants
                                    .iter()
                                    .map(|p| p.as_address(mainnet))
                                    .collect(),
                                threshold: payload.threshold,
                            },
                            block_timestamp: block_header.get_timestamp(),
                        });
                    }
                }
                TransactionType::InvokeContract(payload) => {
                    if is_sender {
                        history.push(AccountHistoryEntry {
                            topoheight: topo,
                            hash: tx_hash.clone(),
                            history_type: AccountHistoryType::InvokeContract {
                                contract: payload.contract.clone(),
                                entry_id: payload.entry_id,
                            },
                            block_timestamp: block_header.get_timestamp(),
                        });
                    }
                }
                TransactionType::DeployContract(_) => {
                    if is_sender {
                        history.push(AccountHistoryEntry {
                            topoheight: topo,
                            hash: tx_hash.clone(),
                            history_type: AccountHistoryType::DeployContract,
                            block_timestamp: block_header.get_timestamp(),
                        });
                    }
                }
                TransactionType::Energy(payload) => {
                    if is_sender {
                        match payload {
                            tos_common::transaction::EnergyPayload::FreezeTos {
                                amount,
                                duration,
                            } => {
                                history.push(AccountHistoryEntry {
                                    topoheight: topo,
                                    hash: tx_hash.clone(),
                                    history_type: AccountHistoryType::FreezeTos {
                                        amount: *amount,
                                        duration: format!("{}_days", duration.get_days()),
                                    },
                                    block_timestamp: block_header.get_timestamp(),
                                });
                            }
                            tos_common::transaction::EnergyPayload::UnfreezeTos { amount } => {
                                history.push(AccountHistoryEntry {
                                    topoheight: topo,
                                    hash: tx_hash.clone(),
                                    history_type: AccountHistoryType::UnfreezeTos {
                                        amount: *amount,
                                    },
                                    block_timestamp: block_header.get_timestamp(),
                                });
                            }
                        }
                    }
                }
                TransactionType::AIMining(_) => {
                    // AI Mining transactions don't affect account history for now
                    // This could be extended to track AI mining activities
                }
                TransactionType::BindReferrer(payload) => {
                    if is_sender {
                        history.push(AccountHistoryEntry {
                            topoheight: topo,
                            hash: tx_hash.clone(),
                            history_type: AccountHistoryType::BindReferrer {
                                referrer: payload
                                    .get_referrer()
                                    .as_address(blockchain.get_network().is_mainnet()),
                            },
                            block_timestamp: block_header.get_timestamp(),
                        });
                    }
                }
                TransactionType::BatchReferralReward(_) => {
                    // BatchReferralReward transactions are tracked by the referral system
                    // History entries for individual upline rewards would require additional storage
                    // For now, similar to AIMining, we don't add to account history
                }
            }
        }

        history_count += 1;
        if history_count >= MAX_HISTORY {
            break;
        }

        // if incoming flows aren't accepted
        // use nonce versions to determine topoheight
        if let Some(previous) = prev_nonce.filter(|_| !params.incoming_flow) {
            let nonce_version = storage
                .get_nonce_at_exact_topoheight(key, previous)
                .await
                .context(format!(
                    "Error while retrieving nonce at topo height {previous}"
                ))?;
            version = Some((
                previous,
                nonce_version.get_previous_topoheight(),
                storage
                    .get_balance_at_exact_topoheight(key, &params.asset, previous)
                    .await
                    .context(format!(
                        "Error while retrieving previous balance at topo height {previous}"
                    ))?,
            ));
        } else if let Some(previous) = versioned_balance
            .get_previous_topoheight()
            .filter(|_| params.incoming_flow)
        {
            if previous < pruned_topoheight {
                break;
            }

            version = Some((
                previous,
                None,
                storage
                    .get_balance_at_exact_topoheight(key, &params.asset, previous)
                    .await
                    .context(format!(
                        "Error while retrieving previous balance at topo height {previous}"
                    ))?,
            ));
        }
    }

    Ok(json!(history))
}

async fn get_account_assets<S: Storage>(
    context: &Context,
    body: Value,
) -> Result<Value, InternalRpcError> {
    let params: GetAccountAssetsParams = parse_params(body)?;
    let blockchain: &Arc<Blockchain<S>> = context.get()?;
    if params.address.is_mainnet() != blockchain.get_network().is_mainnet() {
        return Err(InternalRpcError::InvalidParamsAny(
            BlockchainError::InvalidNetwork.into(),
        ));
    }

    let maximum = if let Some(maximum) = params.maximum {
        if maximum > MAX_ACCOUNTS {
            return Err(InternalRpcError::InvalidJSONRequest).context(format!(
                "Maximum accounts requested cannot be greater than {}",
                MAX_ACCOUNTS
            ))?;
        }
        maximum
    } else {
        MAX_ACCOUNTS
    };
    let skip = params.skip.unwrap_or(0);

    let key = params.address.get_public_key();
    let storage = blockchain.get_storage().read().await;
    let assets: Vec<_> = storage
        .get_assets_for(key)
        .await?
        .skip(skip)
        .take(maximum)
        .collect::<Result<_, BlockchainError>>()
        .context("Error while retrieving assets for account")?;
    Ok(json!(assets))
}

const MAX_ACCOUNTS: usize = 100;
// retrieve all available accounts (each account got at least one interaction on chain)
async fn get_accounts<S: Storage>(
    context: &Context,
    body: Value,
) -> Result<Value, InternalRpcError> {
    let params: GetAccountsParams = parse_params(body)?;
    let blockchain: &Arc<Blockchain<S>> = context.get()?;
    let topoheight = blockchain.get_topo_height();
    let maximum = if let Some(maximum) = params.maximum {
        if maximum > MAX_ACCOUNTS {
            return Err(InternalRpcError::InvalidJSONRequest).context(format!(
                "Maximum accounts requested cannot be greater than {}",
                MAX_ACCOUNTS
            ))?;
        }
        maximum
    } else {
        MAX_ACCOUNTS
    };
    let skip = params.skip.unwrap_or(0);
    let minimum_topoheight = if let Some(minimum) = params.minimum_topoheight {
        if minimum > topoheight {
            return Err(InternalRpcError::InvalidJSONRequest).context(format!(
                "Minimum topoheight requested cannot be greater than {}",
                topoheight
            ))?;
        }

        minimum
    } else {
        0
    };
    let maximum_topoheight = if let Some(maximum) = params.maximum_topoheight {
        if maximum > topoheight {
            return Err(InternalRpcError::InvalidJSONRequest).context(format!(
                "Maximum topoheight requested cannot be greater than {}",
                topoheight
            ))?;
        }

        if maximum < minimum_topoheight {
            return Err(InternalRpcError::InvalidJSONRequest).context(format!(
                "Maximum topoheight requested must be greater or equal to {}",
                minimum_topoheight
            ))?;
        }
        maximum
    } else {
        topoheight
    };

    let storage = blockchain.get_storage().read().await;
    let mainnet = storage.is_mainnet();
    let accounts = storage
        .get_registered_keys(Some(minimum_topoheight), Some(maximum_topoheight))
        .await?
        .skip(skip)
        .take(maximum)
        .map(|key| key.map(|key| key.to_address(mainnet)))
        .collect::<Result<Vec<_>, BlockchainError>>()?;

    Ok(json!(accounts))
}

// Check if the account is registered on chain or not
async fn is_account_registered<S: Storage>(
    context: &Context,
    body: Value,
) -> Result<Value, InternalRpcError> {
    let params: IsAccountRegisteredParams = parse_params(body)?;
    let blockchain: &Arc<Blockchain<S>> = context.get()?;
    let storage = blockchain.get_storage().read().await;
    let key = params.address.get_public_key();
    let registered = if params.in_stable_height {
        storage
            .is_account_registered_for_topoheight(key, blockchain.get_stable_topoheight())
            .await
            .context("Error while checking if account is registered in stable height")?
    } else {
        storage
            .is_account_registered(key)
            .await
            .context("Error while checking if account is registered")?
    };

    Ok(json!(registered))
}

// Search the account registration topoheight
async fn get_account_registration_topoheight<S: Storage>(
    context: &Context,
    body: Value,
) -> Result<Value, InternalRpcError> {
    let params: GetAccountRegistrationParams = parse_params(body)?;
    let blockchain: &Arc<Blockchain<S>> = context.get()?;
    let storage = blockchain.get_storage().read().await;
    let key = params.address.get_public_key();
    let topoheight = storage
        .get_account_registration_topoheight(key)
        .await
        .context("Error while retrieving registration topoheight")?;
    Ok(json!(topoheight))
}

// Check if the asked TX is executed in the block
async fn is_tx_executed_in_block<S: Storage>(
    context: &Context,
    body: Value,
) -> Result<Value, InternalRpcError> {
    let params: IsTxExecutedInBlockParams = parse_params(body)?;
    let blockchain: &Arc<Blockchain<S>> = context.get()?;
    let storage = blockchain.get_storage().read().await;
    Ok(json!(storage
        .is_tx_executed_in_block(&params.tx_hash, &params.block_hash)
        .context(
            "Error while checking if tx was executed in block"
        )?))
}

// Get the configured dev fees
async fn get_dev_fee_thresholds<S: Storage>(
    _: &Context,
    body: Value,
) -> Result<Value, InternalRpcError> {
    require_no_params(body)?;

    Ok(json!(DEV_FEES))
}

// Get size on disk of the chain database
async fn get_size_on_disk<S: Storage>(
    context: &Context,
    body: Value,
) -> Result<Value, InternalRpcError> {
    require_no_params(body)?;
    let blockchain: &Arc<Blockchain<S>> = context.get()?;
    let storage = blockchain.get_storage().read().await;
    let size_bytes = storage
        .get_size_on_disk()
        .await
        .context("Error while retrieving size on disk")?;
    let size_formatted = human_bytes(size_bytes as f64);

    Ok(json!(SizeOnDiskResult {
        size_bytes,
        size_formatted
    }))
}

// Retrieve the mempool cache for an account
async fn get_mempool_cache<S: Storage>(
    context: &Context,
    body: Value,
) -> Result<Value, InternalRpcError> {
    let params: GetMempoolCacheParams = parse_params(body)?;
    if !params.address.is_normal() {
        return Err(InternalRpcError::InvalidParamsAny(
            ApiError::ExpectedNormalAddress.into(),
        ));
    }

    let blockchain: &Arc<Blockchain<S>> = context.get()?;
    if params.address.is_mainnet() != blockchain.get_network().is_mainnet() {
        return Err(InternalRpcError::InvalidParamsAny(
            BlockchainError::InvalidNetwork.into(),
        ));
    }

    let mempool = blockchain.get_mempool().read().await;
    let cache = mempool
        .get_cache_for(params.address.get_public_key())
        .context("Account not found while retrieving mempool cache")?;

    Ok(json!(cache))
}

async fn get_difficulty<S: Storage>(
    context: &Context,
    body: Value,
) -> Result<Value, InternalRpcError> {
    require_no_params(body)?;

    let blockchain: &Arc<Blockchain<S>> = context.get()?;
    let difficulty = blockchain.get_difficulty().await;
    let version = get_version_at_height(blockchain.get_network(), blockchain.get_height());
    let block_time_target = get_block_time_target_for_version(version);

    let hashrate = difficulty / (block_time_target / MILLIS_PER_SECOND);
    let hashrate_formatted = format_hashrate(hashrate.into());
    Ok(json!(GetDifficultyResult {
        hashrate,
        hashrate_formatted,
        difficulty,
    }))
}

async fn validate_address<S: Storage>(
    context: &Context,
    body: Value,
) -> Result<Value, InternalRpcError> {
    let params: ValidateAddressParams = parse_params(body)?;

    let blockchain: &Arc<Blockchain<S>> = context.get()?;
    if params.address.is_mainnet() != blockchain.get_network().is_mainnet() {
        return Err(InternalRpcError::InvalidParamsAny(
            BlockchainError::InvalidNetwork.into(),
        ));
    }

    Ok(json!(ValidateAddressResult {
        is_valid: (params.address.is_normal()
            || (!params.address.is_normal() && params.allow_integrated))
            && params
                .max_integrated_data_size
                .and_then(|size| params
                    .address
                    .get_extra_data()
                    .map(|data| data.size() <= size))
                .unwrap_or(true),
        is_integrated: !params.address.is_normal(),
    }))
}

async fn extract_key_from_address<S: Storage>(
    context: &Context,
    body: Value,
) -> Result<Value, InternalRpcError> {
    let params: ExtractKeyFromAddressParams = parse_params(body)?;

    let blockchain: &Arc<Blockchain<S>> = context.get()?;
    if params.address.is_mainnet() != blockchain.get_network().is_mainnet() {
        return Err(InternalRpcError::InvalidParamsAny(
            BlockchainError::InvalidNetwork.into(),
        ));
    }

    if params.as_hex {
        Ok(json!(ExtractKeyFromAddressResult::Hex(
            params.address.get_public_key().to_hex()
        )))
    } else {
        Ok(json!(ExtractKeyFromAddressResult::Bytes(
            params.address.get_public_key().to_bytes()
        )))
    }
}

// Split an integrated address into its address and data
async fn split_address<S: Storage>(
    context: &Context,
    body: Value,
) -> Result<Value, InternalRpcError> {
    let params: SplitAddressParams = parse_params(body)?;
    let address = params.address;

    let blockchain: &Arc<Blockchain<S>> = context.get()?;
    if address.is_mainnet() != blockchain.get_network().is_mainnet() {
        return Err(InternalRpcError::InvalidParamsAny(
            BlockchainError::InvalidNetwork.into(),
        ));
    }

    let (data, address) = address.extract_data();
    let integrated_data = data.ok_or(InternalRpcError::InvalidParams(
        "Address is not an integrated address",
    ))?;
    let size = integrated_data.size();
    Ok(json!(SplitAddressResult {
        address,
        integrated_data,
        size,
    }))
}

async fn make_integrated_address<S: Storage>(
    context: &Context,
    body: Value,
) -> Result<Value, InternalRpcError> {
    let params: MakeIntegratedAddressParams = parse_params(body)?;

    let blockchain: &Arc<Blockchain<S>> = context.get()?;
    if params.address.is_mainnet() != blockchain.get_network().is_mainnet() {
        return Err(InternalRpcError::InvalidParamsAny(
            BlockchainError::InvalidNetwork.into(),
        ));
    }

    if !params.address.is_normal() {
        return Err(InternalRpcError::InvalidParams(
            "Address is not a normal address",
        ));
    }

    let address = Address::new(
        params.address.is_mainnet(),
        AddressType::Data(params.integrated_data.into_owned()),
        params.address.into_owned().to_public_key(),
    );

    Ok(json!(address))
}

async fn decrypt_extra_data<S: Storage>(
    _: &Context,
    body: Value,
) -> Result<Value, InternalRpcError> {
    let params: DecryptExtraDataParams = parse_params(body)?;
    let data = params
        .extra_data
        .decrypt_with_shared_key(&params.shared_key)
        .context("Error while decrypting using provided shared key")?;

    Ok(json!(data))
}

async fn get_multisig_at_topoheight<S: Storage>(
    context: &Context,
    body: Value,
) -> Result<Value, InternalRpcError> {
    let params: GetMultisigAtTopoHeightParams = parse_params(body)?;
    let blockchain: &Arc<Blockchain<S>> = context.get()?;
    let storage = blockchain.get_storage().read().await;
    let multisig = storage
        .get_multisig_at_topoheight_for(&params.address.get_public_key(), params.topoheight)
        .await
        .context("Error while retrieving multisig at topoheight")?;

    let state = match multisig.take() {
        Some(multisig) => {
            let multisig = multisig.into_owned();
            let mainnet = storage.is_mainnet();
            let participants = multisig
                .participants
                .into_iter()
                .map(|p| p.to_address(mainnet))
                .collect();
            MultisigState::Active {
                participants,
                threshold: multisig.threshold,
            }
        }
        None => MultisigState::Deleted,
    };

    Ok(json!(GetMultisigAtTopoHeightResult { state }))
}

async fn get_multisig<S: Storage>(
    context: &Context,
    body: Value,
) -> Result<Value, InternalRpcError> {
    let params: GetMultisigParams = parse_params(body)?;
    let blockchain: &Arc<Blockchain<S>> = context.get()?;
    let storage = blockchain.get_storage().read().await;
    let (topoheight, multisig) = storage
        .get_last_multisig(&params.address.get_public_key())
        .await
        .context("Error while retrieving multisig")?;

    let state = match multisig.take() {
        Some(multisig) => {
            let multisig = multisig.into_owned();
            let mainnet = storage.is_mainnet();
            let participants = multisig
                .participants
                .into_iter()
                .map(|p| p.to_address(mainnet))
                .collect();
            MultisigState::Active {
                participants,
                threshold: multisig.threshold,
            }
        }
        None => MultisigState::Deleted,
    };

    Ok(json!(GetMultisigResult { state, topoheight }))
}

async fn has_multisig<S: Storage>(
    context: &Context,
    body: Value,
) -> Result<Value, InternalRpcError> {
    let params: HasMultisigParams = parse_params(body)?;
    let blockchain: &Arc<Blockchain<S>> = context.get()?;
    let storage = blockchain.get_storage().read().await;

    let multisig = storage
        .has_multisig(&params.address.get_public_key())
        .await
        .context("Error while checking if account has multisig")?;

    Ok(json!(multisig))
}

async fn has_multisig_at_topoheight<S: Storage>(
    context: &Context,
    body: Value,
) -> Result<Value, InternalRpcError> {
    let params: HasMultisigAtTopoHeightParams = parse_params(body)?;
    let blockchain: &Arc<Blockchain<S>> = context.get()?;
    let storage = blockchain.get_storage().read().await;

    let multisig = storage
        .has_multisig_at_exact_topoheight(&params.address.get_public_key(), params.topoheight)
        .await
        .context("Error while checking if account has multisig at topoheight")?;

    Ok(json!(multisig))
}

async fn get_contract_outputs<S: Storage>(
    context: &Context,
    body: Value,
) -> Result<Value, InternalRpcError> {
    let params: GetContractOutputsParams = parse_params(body)?;
    let blockchain: &Arc<Blockchain<S>> = context.get()?;
    let is_mainnet = blockchain.get_network().is_mainnet();
    let storage = blockchain.get_storage().read().await;
    let outputs = storage
        .get_contract_outputs_for_tx(&params.transaction)
        .await
        .context("Error while retrieving contract outputs")?;

    let rpc_outputs = outputs
        .iter()
        .map(|output| RPCContractOutput::from_output(&output, is_mainnet))
        .collect::<Vec<_>>();

    Ok(json!(rpc_outputs))
}

async fn get_contract_module<S: Storage>(
    context: &Context,
    body: Value,
) -> Result<Value, InternalRpcError> {
    let params: GetContractModuleParams = parse_params(body)?;
    let blockchain: &Arc<Blockchain<S>> = context.get()?;
    let storage = blockchain.get_storage().read().await;
    let Some(topoheight) = storage
        .get_last_topoheight_for_contract(&params.contract)
        .await?
    else {
        return Err(InternalRpcError::InvalidParams(
            "no contract module available",
        ));
    };
    let module = storage
        .get_contract_at_topoheight_for(&params.contract, topoheight)
        .await
        .context("Error while retrieving contract module")?;

    Ok(json!(module))
}

async fn get_contract_data<S: Storage>(
    context: &Context,
    body: Value,
) -> Result<Value, InternalRpcError> {
    let params: GetContractDataParams = parse_params(body)?;
    let blockchain: &Arc<Blockchain<S>> = context.get()?;
    let storage = blockchain.get_storage().read().await;

    let topoheight = storage
        .get_last_topoheight_for_contract_data(&params.contract, &params.key)
        .await?
        .context("No data found with requested key")?;

    let version = storage
        .get_contract_data_at_exact_topoheight_for(&params.contract, &params.key, topoheight)
        .await?;

    Ok(json!(RPCVersioned {
        topoheight,
        version,
    }))
}

async fn get_contract_data_at_topoheight<S: Storage>(
    context: &Context,
    body: Value,
) -> Result<Value, InternalRpcError> {
    let params: GetContractDataAtTopoHeightParams = parse_params(body)?;
    let blockchain: &Arc<Blockchain<S>> = context.get()?;
    let storage = blockchain.get_storage().read().await;

    let version = storage
        .get_contract_data_at_exact_topoheight_for(&params.contract, &params.key, params.topoheight)
        .await?;

    Ok(json!(version))
}

async fn get_contract_balance<S: Storage>(
    context: &Context,
    body: Value,
) -> Result<Value, InternalRpcError> {
    use crate::core::error::BlockchainError;

    let params: GetContractBalanceParams = parse_params(body)?;
    let blockchain: &Arc<Blockchain<S>> = context.get()?;
    let storage = blockchain.get_storage().read().await;

    match storage
        .get_last_contract_balance(&params.contract, &params.asset)
        .await
    {
        Ok((topoheight, version)) => Ok(json!(RPCVersioned {
            topoheight,
            version,
        })),
        Err(BlockchainError::NoContractBalance) => {
            // No balance record means balance is 0
            Ok(json!(RPCVersioned {
                topoheight: 0,
                version: 0u64,
            }))
        }
        Err(e) => Err(e).context("Error while retrieving contract balance")?,
    }
}

async fn get_contract_assets<S: Storage>(
    context: &Context,
    body: Value,
) -> Result<Value, InternalRpcError> {
    let params: GetContractBalancesParams = parse_params(body)?;
    let maximum = if let Some(maximum) = params.maximum {
        if maximum > MAX_ASSETS {
            return Err(InternalRpcError::InvalidJSONRequest).context(format!(
                "Maximum assets requested cannot be greater than {}",
                MAX_ASSETS
            ))?;
        }
        maximum
    } else {
        MAX_ASSETS
    };

    let blockchain: &Arc<Blockchain<S>> = context.get()?;
    let storage = blockchain.get_storage().read().await;

    let iter = storage
        .get_contract_assets_for(&params.contract)
        .await
        .context("Error while retrieving contract balance")?;

    let assets = iter
        .skip(params.skip.unwrap_or_default())
        .take(maximum)
        .collect::<Result<Vec<_>, _>>()?;

    Ok(json!(assets))
}

async fn get_contract_balance_at_topoheight<S: Storage>(
    context: &Context,
    body: Value,
) -> Result<Value, InternalRpcError> {
    let params: GetContractBalanceAtTopoHeightParams = parse_params(body)?;
    let blockchain: &Arc<Blockchain<S>> = context.get()?;
    let storage = blockchain.get_storage().read().await;

    let version = storage
        .get_contract_balance_at_exact_topoheight(
            &params.contract,
            &params.asset,
            params.topoheight,
        )
        .await
        .context("Error while retrieving contract balance")?;

    Ok(json!(version))
}

async fn get_p2p_block_propagation<S: Storage>(
    context: &Context,
    body: Value,
) -> Result<Value, InternalRpcError> {
    let params: GetP2pBlockPropagation = parse_params(body)?;

    let blockchain: &Arc<Blockchain<S>> = context.get()?;
    let p2p = { blockchain.get_p2p().read().await.clone() }
        .ok_or(InternalRpcError::InvalidParamsAny(ApiError::NoP2p.into()))?;

    let mut peers = HashMap::new();
    let mut first_seen = None;

    let hash = params.hash.into_owned();
    for peer in p2p.get_peer_list().get_cloned_peers().await {
        let blocks_propagation = peer.get_blocks_propagation().lock().await;
        if let Some((timed_direction, is_common)) = blocks_propagation.peek(&hash).copied() {
            // We don't count common peers
            // Because we haven't really sent them it
            if !is_common {
                if (timed_direction.contains_out() && params.outgoing)
                    || (timed_direction.contains_in() && params.incoming)
                {
                    peers.insert(peer.get_id(), timed_direction);
                }

                match timed_direction {
                    TimedDirection::In { received_at }
                    | TimedDirection::Both { received_at, .. } => {
                        if first_seen.map(|v| v > received_at).unwrap_or(true) {
                            first_seen = Some(received_at);
                        }
                    }
                    _ => {}
                }
            }
        }
    }

    let processing_at = p2p.get_block_propagation_timestamp(&hash).await;
    Ok(json!(P2pBlockPropagationResult {
        peers,
        first_seen,
        processing_at
    }))
}

// Energy management RPC methods

/// Get energy information for an account
async fn get_energy<S: Storage>(context: &Context, body: Value) -> Result<Value, InternalRpcError> {
    let params: GetEnergyParams = parse_params(body)?;
    let blockchain: &Arc<Blockchain<S>> = context.get()?;
    let storage = blockchain.get_storage().read().await;

    // Get current topoheight
    let current_topoheight = storage.get_top_height().await?;

    // Get energy resource for the account
    let pubkey = params.address.into_owned().to_public_key();
    let energy_resource = storage.get_energy_resource(&pubkey).await?;

    let result = if let Some(energy_resource) = energy_resource {
        // Convert freeze records to FreezeRecordInfo format
        let freeze_records = energy_resource
            .freeze_records
            .iter()
            .map(|record| FreezeRecordInfo {
                amount: record.amount,
                duration: format!("{}_days", record.duration.get_days()),
                freeze_topoheight: record.freeze_topoheight,
                unlock_topoheight: record.unlock_topoheight,
                energy_gained: record.energy_gained,
                can_unlock: record.can_unlock(current_topoheight),
                remaining_blocks: if record.can_unlock(current_topoheight) {
                    0
                } else {
                    record.unlock_topoheight.saturating_sub(current_topoheight)
                },
            })
            .collect::<Vec<_>>();

        json!(GetEnergyResult {
            frozen_tos: energy_resource.frozen_tos,
            total_energy: energy_resource.total_energy,
            used_energy: energy_resource.used_energy,
            available_energy: energy_resource.available_energy(),
            last_update: energy_resource.last_update,
            freeze_records,
        })
    } else {
        json!(GetEnergyResult {
            frozen_tos: 0,
            total_energy: 0,
            used_energy: 0,
            available_energy: 0,
            last_update: current_topoheight,
            freeze_records: Vec::new(),
        })
    };

    Ok(result)
}

// Get the current AI mining state
async fn get_ai_mining_state<S: Storage>(
    context: &Context,
    body: Value,
) -> Result<Value, InternalRpcError> {
    require_no_params(body)?;
    let blockchain: &Arc<Blockchain<S>> = context.get()?;
    let storage = blockchain.get_storage().read().await;
    let state = storage.get_ai_mining_state().await?;
    Ok(json!(state))
}

// Get AI mining state at a specific topoheight
async fn get_ai_mining_state_at_topoheight<S: Storage>(
    context: &Context,
    body: Value,
) -> Result<Value, InternalRpcError> {
    #[derive(serde::Deserialize)]
    struct Params {
        topoheight: u64,
    }

    let params: Params = parse_params(body)?;
    let blockchain: &Arc<Blockchain<S>> = context.get()?;
    let storage = blockchain.get_storage().read().await;
    let state = storage
        .get_ai_mining_state_at_topoheight(params.topoheight)
        .await?;
    Ok(json!(state))
}

// Check if AI mining state exists at a specific topoheight
async fn has_ai_mining_state_at_topoheight<S: Storage>(
    context: &Context,
    body: Value,
) -> Result<Value, InternalRpcError> {
    #[derive(serde::Deserialize)]
    struct Params {
        topoheight: u64,
    }

    let params: Params = parse_params(body)?;
    let blockchain: &Arc<Blockchain<S>> = context.get()?;
    let storage = blockchain.get_storage().read().await;
    let has_state = storage
        .has_ai_mining_state_at_topoheight(params.topoheight)
        .await?;
    Ok(json!(has_state))
}

// Get only AI mining statistics
async fn get_ai_mining_statistics<S: Storage>(
    context: &Context,
    body: Value,
) -> Result<Value, InternalRpcError> {
    require_no_params(body)?;
    let blockchain: &Arc<Blockchain<S>> = context.get()?;
    let storage = blockchain.get_storage().read().await;
    let state = storage.get_ai_mining_state().await?;
    match state {
        Some(ai_state) => Ok(json!(ai_state.statistics)),
        None => {
            // Return default empty statistics when no AI mining activity yet
            Ok(json!(AIMiningStatistics::default()))
        }
    }
}

// Get a specific AI mining task by ID
async fn get_ai_mining_task<S: Storage>(
    context: &Context,
    body: Value,
) -> Result<Value, InternalRpcError> {
    #[derive(serde::Deserialize)]
    struct Params {
        task_id: Hash,
    }

    let params: Params = parse_params(body)?;
    let blockchain: &Arc<Blockchain<S>> = context.get()?;
    let storage = blockchain.get_storage().read().await;
    let state = storage.get_ai_mining_state().await?;

    match state {
        Some(ai_state) => match ai_state.tasks.get(&params.task_id) {
            Some(task) => Ok(json!(task)),
            None => Err(InternalRpcError::InvalidRequestStr("Task not found")),
        },
        None => Err(InternalRpcError::InvalidRequestStr(
            "AI mining state not initialized",
        )),
    }
}

// Get a specific miner's information by address
async fn get_ai_mining_miner<S: Storage>(
    context: &Context,
    body: Value,
) -> Result<Value, InternalRpcError> {
    #[derive(serde::Deserialize)]
    struct Params {
        address: CompressedPublicKey,
    }

    let params: Params = parse_params(body)?;
    let blockchain: &Arc<Blockchain<S>> = context.get()?;
    let storage = blockchain.get_storage().read().await;
    let state = storage.get_ai_mining_state().await?;

    match state {
        Some(ai_state) => match ai_state.miners.get(&params.address) {
            Some(miner) => Ok(json!(miner)),
            None => Err(InternalRpcError::InvalidRequestStr("Miner not found")),
        },
        None => Err(InternalRpcError::InvalidRequestStr(
            "AI mining state not initialized",
        )),
    }
}

// Get all active AI mining tasks
async fn get_ai_mining_active_tasks<S: Storage>(
    context: &Context,
    body: Value,
) -> Result<Value, InternalRpcError> {
    require_no_params(body)?;
    let blockchain: &Arc<Blockchain<S>> = context.get()?;
    let storage = blockchain.get_storage().read().await;
    let state = storage.get_ai_mining_state().await?;

    match state {
        Some(ai_state) => {
            let active_tasks: std::collections::HashMap<&Hash, &AIMiningTask> = ai_state
                .tasks
                .iter()
                .filter(|(_, task)| matches!(task.status, TaskStatus::Active))
                .collect();

            Ok(json!(active_tasks))
        }
        None => {
            // Return empty map when no AI mining activity yet
            let empty: std::collections::HashMap<Hash, AIMiningTask> =
                std::collections::HashMap::new();
            Ok(json!(empty))
        }
    }
}

// Get contract address from a DeployContract transaction
async fn get_contract_address_from_tx<S: Storage>(
    context: &Context,
    body: Value,
) -> Result<Value, InternalRpcError> {
    let params: GetContractAddressFromTxParams = parse_params(body)?;
    let blockchain: &Arc<Blockchain<S>> = context.get()?;
    let is_mainnet = blockchain.get_network().is_mainnet();
    let storage = blockchain.get_storage().read().await;

    // Load the transaction
    let tx = storage
        .get_transaction(&params.transaction)
        .await
        .context("Transaction not found")?;

    // Check if it's a DeployContract transaction
    let TransactionType::DeployContract(payload) = tx.get_data() else {
        return Err(InternalRpcError::InvalidParams(
            "Transaction is not a DeployContract transaction",
        ));
    };

    // Get the bytecode from the module
    let bytecode = payload
        .module
        .get_bytecode()
        .map(|b| b.to_vec())
        .unwrap_or_default();

    // Compute the deterministic contract address
    let contract_address =
        tos_common::crypto::compute_deterministic_contract_address(tx.get_source(), &bytecode);

    // Get deployer's address for reference
    let deployer = tx.get_source().as_address(is_mainnet);

    Ok(json!(GetContractAddressFromTxResult {
        contract_address,
        deployer: deployer.to_string(),
    }))
}

/// Get contract events (LOG0-LOG4 syscalls) with filtering options
///
/// This endpoint allows querying contract events by:
/// - Contract address (with optional topic0 filter)
/// - Transaction hash
/// - Topoheight range
///
/// Returns a list of events matching the filters.
async fn get_contract_events<S: Storage>(
    context: &Context,
    body: Value,
) -> Result<Value, InternalRpcError> {
    let params: GetContractEventsParams = parse_params(body)?;
    let blockchain: &Arc<Blockchain<S>> = context.get()?;
    let storage = blockchain.get_storage().read().await;

    let mut events = Vec::new();

    // Query by transaction hash takes priority
    if let Some(tx_hash) = &params.tx_hash {
        let tx_events = storage.get_events_by_tx(tx_hash).await?;
        for event in tx_events {
            events.push(RPCContractEvent {
                contract: event.contract,
                tx_hash: event.tx_hash,
                block_hash: event.block_hash,
                topoheight: event.topoheight,
                log_index: event.log_index,
                topics: event.topics.iter().map(hex::encode).collect(),
                data: hex::encode(&event.data),
            });
        }
    } else if let Some(contract) = &params.contract {
        // Query by contract (with optional topic0 filter)
        let stored_events = if let Some(topic0_hex) = &params.topic0 {
            // Parse topic0 from hex
            let topic0_bytes = hex::decode(topic0_hex)
                .map_err(|_| InternalRpcError::InvalidParams("Invalid topic0 hex string"))?;
            if topic0_bytes.len() != 32 {
                return Err(InternalRpcError::InvalidParams("topic0 must be 32 bytes"));
            }
            let mut topic0 = [0u8; 32];
            topic0.copy_from_slice(&topic0_bytes);

            storage
                .get_events_by_topic(
                    contract,
                    &topic0,
                    params.from_topoheight,
                    params.to_topoheight,
                    params.limit,
                )
                .await?
        } else {
            storage
                .get_events_by_contract(
                    contract,
                    params.from_topoheight,
                    params.to_topoheight,
                    params.limit,
                )
                .await?
        };

        for event in stored_events {
            events.push(RPCContractEvent {
                contract: event.contract,
                tx_hash: event.tx_hash,
                block_hash: event.block_hash,
                topoheight: event.topoheight,
                log_index: event.log_index,
                topics: event.topics.iter().map(hex::encode).collect(),
                data: hex::encode(&event.data),
            });
        }
    } else {
        return Err(InternalRpcError::InvalidParams(
            "Either 'contract' or 'tx_hash' parameter is required",
        ));
    }

    Ok(json!(events))
}

<<<<<<< HEAD
// ============================================================================
// QR Code Payment RPC Methods
// ============================================================================

use tos_common::api::{
    callback::{
        RegisterWebhookParams, RegisterWebhookResult, UnregisterWebhookParams,
        UnregisterWebhookResult,
    },
    payment::{
        decode_payment_extra_data, is_valid_payment_id, validate_payment_id,
        CreatePaymentRequestParams, CreatePaymentRequestResult, GetPaymentStatusParams,
        ParsePaymentRequestParams, ParsePaymentRequestResult, PaymentParseError, PaymentRequest,
        PaymentStatus, PaymentStatusResponse,
    },
};

/// Maximum expiration time for payment requests (1 hour)
const MAX_PAYMENT_EXPIRATION_SECS: u64 = 3600;

/// Default expiration time for payment requests (5 minutes)
const DEFAULT_PAYMENT_EXPIRATION_SECS: u64 = 300;

/// Default number of blocks to scan when searching for payments (~10 min at 3s/block)
const DEFAULT_SCAN_BLOCKS: u64 = 200;

/// Number of confirmations required for a payment to be considered stable
const STABLE_CONFIRMATIONS: u64 = 8;

/// Create a payment request and return the QR code URI
async fn create_payment_request<S: Storage>(
    context: &Context,
    body: Value,
) -> Result<Value, InternalRpcError> {
    let params: CreatePaymentRequestParams = parse_params(body)?;
    let _blockchain: &Arc<Blockchain<S>> = context.get()?;

    // Validate the address
    if !params.address.is_normal() {
        return Err(invalid_params_data(
            "invalid_address",
            "Address must be in normal format (not integrated)",
        ));
    }

    // Validate and cap expiration time
    let expires_in = params
        .expires_in_seconds
        .unwrap_or(DEFAULT_PAYMENT_EXPIRATION_SECS)
        .min(MAX_PAYMENT_EXPIRATION_SECS);

    // Generate a unique payment ID
    let payment_id = generate_payment_id();
    if !is_valid_payment_id(&payment_id) {
        return Err(invalid_params_data(
            "invalid_payment_id",
            "Generated payment ID is invalid",
        ));
    }

    // Build the payment request
    let mut request = PaymentRequest::new(payment_id.clone(), params.address.clone());

    if let Some(amount) = params.amount {
        request = request.with_amount(amount);
    }

    if let Some(asset) = params.asset.clone() {
        request = request.with_asset(asset);
    }

    if let Some(ref memo) = params.memo {
        // Validate memo length
        if memo.len() > PaymentRequest::MAX_MEMO_LENGTH {
            return Err(invalid_params_data(
                "memo_too_long",
                "Memo exceeds maximum length of 64 bytes",
            ));
        }
        request = request.with_memo(memo.clone());
    }

    if let Some(ref callback) = params.callback {
        if !callback.starts_with("https://") {
            return Err(invalid_params_data(
                "invalid_callback",
                "Callback URL must use HTTPS",
            ));
        }
        request = request.with_callback(callback.clone());
    }

    request = request.with_expires_in(expires_in);
    let expires_at = request.expires_at;

    // Store the payment request for later status checks
    let stored = StoredPaymentRequest::from_request(&request);
    store_payment_request(stored).await?;

    let uri = request.to_uri();

    if log::log_enabled!(log::Level::Debug) {
        debug!(
            "Created payment request {} for {} (expires in {}s)",
            payment_id, params.address, expires_in
        );
    }

    Ok(json!(CreatePaymentRequestResult {
        payment_id,
        uri: uri.clone(),
        qr_data: uri,
        expires_at,
    }))
}

/// Parse a payment URI without executing payment
async fn parse_payment_request<S: Storage>(
    _context: &Context,
    body: Value,
) -> Result<Value, InternalRpcError> {
    let params: ParsePaymentRequestParams = parse_params(body)?;

    let request = match PaymentRequest::from_uri(&params.uri) {
        Ok(request) => request,
        Err(err) => return Err(map_payment_parse_error(err)),
    };

    let is_expired = request.is_expired();

    Ok(json!(ParsePaymentRequestResult {
        address: request.address,
        amount: request.amount,
        asset: request.asset.map(|a| a.into_owned()),
        memo: request.memo.map(|m| m.into_owned()),
        payment_id: Some(request.payment_id.into_owned()),
        expires_at: request.expires_at,
        is_expired,
    }))
}

/// Get payment status by scanning the blockchain for matching transactions
///
/// This endpoint scans the blockchain (mempool + blocks) to find payments matching
/// the given payment_id and address. This allows ANY node to verify payment status
/// without requiring local storage synchronization.
///
/// Status values:
/// - pending: No matching transaction found
/// - mempool: Transaction found in mempool (0 confirmations)
/// - confirming: Transaction in block but < STABLE_CONFIRMATIONS (8) confirmations
/// - confirmed: Transaction has >= STABLE_CONFIRMATIONS (8) confirmations (stable)
/// - expired: Payment request has expired (only if `exp` provided)
/// - underpaid: Amount received < expected_amount (only if `expected_amount` provided)
async fn get_payment_status<S: Storage>(
    context: &Context,
    body: Value,
) -> Result<Value, InternalRpcError> {
    let params: GetPaymentStatusParams = parse_params(body)?;
    let blockchain: &Arc<Blockchain<S>> = context.get()?;
    let now = std::time::SystemTime::now()
        .duration_since(std::time::UNIX_EPOCH)
        .map(|d| d.as_secs())
        .unwrap_or(0);

    // Step 1: Validate payment_id
    if let Err(reason) = validate_payment_id(&params.payment_id) {
        return Err(invalid_params_data(
            "invalid_payment_id",
            &reason.to_string(),
        ));
    }

    // Step 2: Check expiration (if exp provided)
    if params.exp.map(|exp| now > exp).unwrap_or(false) {
        maybe_send_callback(&params.payment_id, PaymentStatus::Expired, None, None, 0).await;
        return Ok(json!(PaymentStatusResponse {
            payment_id: Cow::Owned(params.payment_id),
            status: PaymentStatus::Expired,
            tx_hash: None,
            amount_received: None,
            confirmations: None,
            confirmed_at: None,
        }));
    }

    // Get current blockchain state
    let current_topoheight = blockchain.get_topo_height();
    let target_key = params.address.to_public_key();

    // Step 3: Scan mempool first (0-conf transactions)
    {
        let mempool = blockchain.get_mempool().read().await;
        for (tx_hash, sorted_tx) in mempool.get_txs() {
            let tx = sorted_tx.get_tx();
            if let TransactionType::Transfers(transfers) = tx.get_data() {
                for transfer in transfers {
                    if transfer.get_destination() == &target_key {
                        if let Some(extra_data) = transfer.get_extra_data() {
                            if let Some((found_id, _)) = decode_payment_extra_data(&extra_data.0) {
                                if found_id == params.payment_id {
                                    let amount = transfer.get_amount();
                                    let status = if params
                                        .expected_amount
                                        .map(|exp| amount < exp)
                                        .unwrap_or(false)
                                    {
                                        PaymentStatus::Underpaid
                                    } else {
                                        PaymentStatus::Mempool
                                    };

                                    maybe_send_callback(
                                        &params.payment_id,
                                        status,
                                        Some((**tx_hash).clone()),
                                        Some(amount),
                                        0,
                                    )
                                    .await;

                                    return Ok(json!(PaymentStatusResponse {
                                        payment_id: Cow::Owned(params.payment_id),
                                        status,
                                        tx_hash: Some(Cow::Owned((**tx_hash).clone())),
                                        amount_received: Some(amount),
                                        confirmations: Some(0),
                                        confirmed_at: None,
                                    }));
                                }
                            }
                        }
                    }
                }
            }
        }
    }

    // Step 4: Scan blockchain history
    // Determine scan range
    let start_topoheight = params
        .min_topoheight
        .unwrap_or_else(|| current_topoheight.saturating_sub(DEFAULT_SCAN_BLOCKS));

    // Track best match (highest topoheight)
    let mut best_match: Option<(Hash, u64, u64, u64)> = None; // (tx_hash, amount, topo, timestamp)

    let storage = blockchain.get_storage().read().await;

    // Scan blocks from start_topoheight to current
    for topo in start_topoheight..=current_topoheight {
        let block_result = storage.get_block_header_at_topoheight(topo).await;
        let (block_hash, block_header) = match block_result {
            Ok(result) => result,
            Err(_) => continue, // Skip if block not found (pruned)
        };

        // Check each transaction in the block
        for tx_hash in block_header.get_transactions() {
            // Skip unexecuted transactions
            if !storage
                .is_tx_executed_in_block(tx_hash, &block_hash)
                .unwrap_or(false)
            {
                continue;
            }

            let tx = match storage.get_transaction(tx_hash).await {
                Ok(tx) => tx,
                Err(_) => continue,
            };

            if let TransactionType::Transfers(transfers) = tx.get_data() {
                for transfer in transfers {
                    if transfer.get_destination() == &target_key {
                        if let Some(extra_data) = transfer.get_extra_data() {
                            if let Some((found_id, _)) = decode_payment_extra_data(&extra_data.0) {
                                if found_id == params.payment_id {
                                    let amount = transfer.get_amount();
                                    let timestamp = block_header.get_timestamp();

                                    // Keep the highest topoheight match
                                    if best_match
                                        .as_ref()
                                        .map(|(_, _, best_topo, _)| topo > *best_topo)
                                        .unwrap_or(true)
                                    {
                                        best_match =
                                            Some((tx_hash.clone(), amount, topo, timestamp));
                                    }
                                }
                            }
                        }
                    }
                }
            }
        }
    }

    // Step 5: Return result based on best match
    if let Some((tx_hash, amount, confirmed_topo, timestamp)) = best_match {
        // Calculate confirmations: current_topoheight - block_topoheight + 1
        let confirmations = if current_topoheight >= confirmed_topo {
            current_topoheight - confirmed_topo + 1
        } else {
            0
        };

        // Determine status
        let status = if params
            .expected_amount
            .map(|exp| amount < exp)
            .unwrap_or(false)
        {
            PaymentStatus::Underpaid
        } else if confirmations >= STABLE_CONFIRMATIONS {
            PaymentStatus::Confirmed
        } else {
            PaymentStatus::Confirming
        };

        let confirmed_at = if status == PaymentStatus::Confirmed {
            Some(timestamp / 1000) // Convert ms to seconds
        } else {
            None
        };

        maybe_send_callback(
            &params.payment_id,
            status,
            Some(tx_hash.clone()),
            Some(amount),
            confirmations,
        )
        .await;

        return Ok(json!(PaymentStatusResponse {
            payment_id: Cow::Owned(params.payment_id),
            status,
            tx_hash: Some(Cow::Owned(tx_hash)),
            amount_received: Some(amount),
            confirmations: Some(confirmations),
            confirmed_at,
        }));
    }

    // Step 6: No match found - return pending
    Ok(json!(PaymentStatusResponse {
        payment_id: Cow::Owned(params.payment_id),
        status: PaymentStatus::Pending,
        tx_hash: None,
        amount_received: None,
        confirmations: None,
        confirmed_at: None,
    }))
}

/// Register a webhook secret for payment callbacks
async fn register_payment_webhook<S: Storage>(
    _context: &Context,
    body: Value,
) -> Result<Value, InternalRpcError> {
    let params: RegisterWebhookParams = parse_params(body)?;

    if !params.url.starts_with("https://") {
        return Err(invalid_params_data(
            "invalid_callback",
            "Callback URL must use HTTPS",
        ));
    }

    let secret = hex::decode(&params.secret_hex)
        .map_err(|_| invalid_params_data("invalid_secret", "Webhook secret must be hex"))?;

    if secret.is_empty() {
        return Err(invalid_params_data(
            "invalid_secret",
            "Webhook secret must not be empty",
        ));
    }

    CALLBACK_SERVICE.register_webhook(params.url, secret).await;

    Ok(json!(RegisterWebhookResult { success: true }))
}

/// Unregister a webhook secret
async fn unregister_payment_webhook<S: Storage>(
    _context: &Context,
    body: Value,
) -> Result<Value, InternalRpcError> {
    let params: UnregisterWebhookParams = parse_params(body)?;

    CALLBACK_SERVICE.unregister_webhook(&params.url).await;

    Ok(json!(UnregisterWebhookResult { success: true }))
}

fn map_payment_parse_error(err: PaymentParseError) -> InternalRpcError {
    match err {
        PaymentParseError::InvalidPaymentId(reason) => {
            invalid_params_data("invalid_payment_id", &reason.to_string())
        }
        other => InternalRpcError::InvalidParamsAny(other.into()),
    }
}

fn invalid_params_data(code: &str, reason: &str) -> InternalRpcError {
    InternalRpcError::InvalidParamsData {
        message: code.to_string(),
        data: json!({ "code": code, "reason": reason }),
    }
}

/// Watch for incoming payments to an address
/// Returns account balance and recent transaction info
///
/// Note: For full transaction history, use wallet sync or subscribe to events.
/// This endpoint provides a quick balance check for payment verification.
async fn get_address_payments<S: Storage>(
    context: &Context,
    body: Value,
) -> Result<Value, InternalRpcError> {
    let params: GetAddressPaymentsParams = parse_params(body)?;
    let blockchain: &Arc<Blockchain<S>> = context.get()?;
    let storage = blockchain.get_storage().read().await;

    // Validate address
    let address = params.address;
    if !address.is_normal() {
        return Err(InternalRpcError::InvalidParams(
            "Address must be in normal format",
        ));
    }

    let key = address.clone().to_public_key();

    // Get stable topoheight for confirmation info
    let stable_topoheight = blockchain.get_stable_topoheight();
    let current_topoheight = blockchain.get_topo_height();

    // Check if account exists and get balance
    let (balance, last_topoheight) = if storage.has_balance_for(&key, &TOS_ASSET).await? {
        match storage.get_last_balance(&key, &TOS_ASSET).await {
            Ok((topo, versioned_balance)) => {
                // Get the actual balance value from VersionedBalance
                (Some(versioned_balance.get_balance()), Some(topo))
            }
            Err(_) => (None, None),
        }
    } else {
        (None, None)
    };

    // Calculate confirmations if we have balance update info
    let confirmations = last_topoheight.map(|topo| {
        if topo <= stable_topoheight {
            stable_topoheight - topo + 1
        } else {
            current_topoheight - topo
        }
    });

    let status = match confirmations {
        Some(c) if c >= 8 => PaymentStatus::Confirmed,
        Some(c) if c >= 1 => PaymentStatus::Confirming,
        Some(_) => PaymentStatus::Mempool,
        None => PaymentStatus::Pending,
    };

    Ok(json!({
        "address": address,
        "balance": balance,
        "last_topoheight": last_topoheight,
        "stable_topoheight": stable_topoheight,
        "current_topoheight": current_topoheight,
        "confirmations": confirmations,
        "status": status,
    }))
}

/// Generate a unique payment ID
fn generate_payment_id() -> String {
    use std::time::{SystemTime, UNIX_EPOCH};

    let timestamp = SystemTime::now()
        .duration_since(UNIX_EPOCH)
        .map(|d| d.as_secs())
        .unwrap_or(0);

    let random: u32 = rand::random();
    format!("pr_{:x}_{:08x}", timestamp, random)
=======
/// Maximum number of scheduled executions to return in a single RPC call
const MAX_SCHEDULED_EXECUTIONS: usize = 100;

/// Get contract scheduled executions at a specific topoheight
///
/// Returns scheduled executions that are planned to execute at the given topoheight.
async fn get_contract_scheduled_executions_at_topoheight<S: Storage>(
    context: &Context,
    body: Value,
) -> Result<Value, InternalRpcError> {
    let params: GetContractScheduledExecutionsAtTopoHeightParams = parse_params(body)?;
    let blockchain: &Arc<Blockchain<S>> = context.get()?;

    if params.max.is_some_and(|max| max > MAX_SCHEDULED_EXECUTIONS) {
        return Err(InternalRpcError::InvalidParams(
            "Maximum scheduled executions requested cannot be greater than 100",
        ));
    }

    let max = params.max.unwrap_or(MAX_SCHEDULED_EXECUTIONS);

    let storage = blockchain.get_storage().read().await;
    let executions: Vec<ScheduledExecution> = storage
        .get_contract_scheduled_executions_at_topoheight(params.topoheight)
        .await
        .context("Error while retrieving contract scheduled executions")?
        .skip(params.skip.unwrap_or(0))
        .take(max)
        .collect::<Result<Vec<_>, _>>()?;

    Ok(json!(executions))
}

// Maximum number of contracts to return in a single request
const MAX_CONTRACTS: usize = 100;

// Maximum number of contract data entries to return in a single request
const MAX_CONTRACT_DATA_ENTRIES: usize = 20;

/// Get all deployed contracts with pagination
///
/// Returns a list of contract hashes deployed within the specified topoheight range.
async fn get_contracts<S: Storage>(
    context: &Context,
    body: Value,
) -> Result<Value, InternalRpcError> {
    let params: GetContractsParams = parse_params(body)?;
    let blockchain: &Arc<Blockchain<S>> = context.get()?;

    let maximum = if let Some(max) = params.maximum {
        if max > MAX_CONTRACTS {
            return Err(InternalRpcError::InvalidParams(
                "Maximum contracts requested cannot be greater than 100",
            ));
        }
        max
    } else {
        MAX_CONTRACTS
    };

    let current_topoheight = blockchain.get_topo_height();

    // Validate minimum_topoheight
    let minimum_topoheight = params.minimum_topoheight.unwrap_or(0);
    if minimum_topoheight > current_topoheight {
        return Err(InternalRpcError::InvalidParams(
            "Minimum topoheight cannot be greater than current topoheight",
        ));
    }

    // Validate maximum_topoheight
    let maximum_topoheight = if let Some(max_topo) = params.maximum_topoheight {
        if max_topo > current_topoheight {
            return Err(InternalRpcError::InvalidParams(
                "Maximum topoheight requested cannot be greater than current topoheight",
            ));
        }
        max_topo
    } else {
        current_topoheight
    };

    // Validate minimum <= maximum
    if minimum_topoheight > maximum_topoheight {
        return Err(InternalRpcError::InvalidParams(
            "Minimum topoheight cannot be greater than maximum topoheight",
        ));
    }

    let storage = blockchain.get_storage().read().await;
    let contracts: Vec<Hash> = storage
        .get_contracts(minimum_topoheight, maximum_topoheight)
        .await
        .context("Error while retrieving contracts")?
        .skip(params.skip.unwrap_or(0))
        .take(maximum)
        .collect::<Result<Vec<_>, _>>()
        .context("Error while collecting contracts")?;

    Ok(json!(contracts))
}

/// Get contract storage data entries with pagination
///
/// Returns all key-value pairs stored in the contract's storage.
async fn get_contract_data_entries<S: Storage>(
    context: &Context,
    body: Value,
) -> Result<Value, InternalRpcError> {
    use futures::{StreamExt, TryStreamExt};

    let params: GetContractDataEntriesParams = parse_params(body)?;
    let blockchain: &Arc<Blockchain<S>> = context.get()?;
    let storage = blockchain.get_storage().read().await;

    let current_topoheight = blockchain.get_topo_height();
    let maximum_topoheight = if let Some(max_topo) = params.maximum_topoheight {
        if max_topo > current_topoheight {
            return Err(InternalRpcError::InvalidParams(
                "Maximum topoheight requested cannot be greater than current topoheight",
            ));
        }
        max_topo
    } else {
        current_topoheight
    };

    // Validate maximum parameter
    let maximum = if let Some(max) = params.maximum {
        if max > MAX_CONTRACT_DATA_ENTRIES {
            return Err(InternalRpcError::InvalidParams(
                "Maximum entries requested cannot be greater than 20",
            ));
        }
        max
    } else {
        MAX_CONTRACT_DATA_ENTRIES
    };

    let stream = storage
        .get_contract_data_entries_at_maximum_topoheight(&params.contract, maximum_topoheight)
        .await
        .context("Error while retrieving contract data entries")?;

    let stream = stream.boxed();
    let entries: Vec<ContractDataEntry> = stream
        .skip(params.skip.unwrap_or(0))
        .take(maximum)
        .map_ok(|(key, value)| ContractDataEntry { key, value })
        .try_collect()
        .await
        .context("Error while collecting contract data entries")?;

    Ok(json!(entries))
}

/// Convert a public key to an address
///
/// Takes a hex-encoded public key and returns the corresponding address.
async fn key_to_address<S: Storage>(
    context: &Context,
    body: Value,
) -> Result<Value, InternalRpcError> {
    let params: KeyToAddressParams = parse_params(body)?;
    let blockchain: &Arc<Blockchain<S>> = context.get()?;

    let key_bytes = hex::decode(&params.key)
        .map_err(|_| InternalRpcError::InvalidJSONRequest)
        .context("Invalid hex encoding for public key")?;

    let pubkey = CompressedPublicKey::from_bytes(&key_bytes)
        .map_err(|_| InternalRpcError::InvalidJSONRequest)
        .context("Invalid public key format")?;

    let address = pubkey.as_address(blockchain.get_network().is_mainnet());

    Ok(json!(address))
}

/// Get lightweight block summary at a specific topoheight
///
/// Returns block metadata without full transaction data - optimized for light clients.
async fn get_block_summary_at_topoheight<S: Storage>(
    context: &Context,
    body: Value,
) -> Result<Value, InternalRpcError> {
    let params: GetBlockSummaryAtTopoHeightParams = parse_params(body)?;
    let blockchain: &Arc<Blockchain<S>> = context.get()?;
    let storage = blockchain.get_storage().read().await;

    let hash = storage
        .get_hash_at_topo_height(params.topoheight)
        .await
        .context("Error while retrieving block hash")?;

    let header = storage
        .get_block_header_by_hash(&hash)
        .await
        .context("Error while retrieving block header")?;

    let block_type = get_block_type_for_block(blockchain, &*storage, &hash).await?;
    let difficulty = storage
        .get_difficulty_for_block_hash(&hash)
        .await
        .context("Error while retrieving difficulty")?;
    let cumulative_difficulty = storage
        .get_cumulative_difficulty_for_block_hash(&hash)
        .await
        .context("Error while retrieving cumulative difficulty")?;
    let reward = storage
        .get_block_reward_at_topo_height(params.topoheight)
        .ok();
    let mainnet = blockchain.get_network().is_mainnet();

    // Calculate total block size (header + all transactions)
    let mut total_size_in_bytes = header.size();
    for tx_hash in header.get_txs_hashes() {
        total_size_in_bytes += storage
            .get_transaction_size(tx_hash)
            .await
            .context("Error while retrieving transaction size")?;
    }

    Ok(json!(BlockSummary {
        hash: Cow::Owned(hash.clone()),
        topoheight: Some(params.topoheight),
        height: header.get_height(),
        timestamp: header.get_timestamp(),
        nonce: header.get_nonce(),
        block_type,
        miner: Cow::Owned(header.get_miner().as_address(mainnet)),
        difficulty: Cow::Owned(difficulty),
        cumulative_difficulty: Cow::Owned(cumulative_difficulty),
        txs_count: header.get_transactions().len(),
        total_size_in_bytes,
        reward,
        total_fees: None,
    }))
}

/// Get lightweight block summary by hash
///
/// Returns block metadata without full transaction data - optimized for light clients.
async fn get_block_summary_by_hash<S: Storage>(
    context: &Context,
    body: Value,
) -> Result<Value, InternalRpcError> {
    let params: GetBlockSummaryByHashParams = parse_params(body)?;
    let blockchain: &Arc<Blockchain<S>> = context.get()?;
    let storage = blockchain.get_storage().read().await;

    let hash = params.hash;
    let header = storage
        .get_block_header_by_hash(&hash)
        .await
        .context("Error while retrieving block header")?;

    // Get topoheight if block is topologically ordered
    let topoheight = if storage.is_block_topological_ordered(&hash).await? {
        Some(
            storage
                .get_topo_height_for_hash(&hash)
                .await
                .context("Error while retrieving topoheight")?,
        )
    } else {
        None
    };

    let block_type = get_block_type_for_block(blockchain, &*storage, &hash).await?;
    let difficulty = storage
        .get_difficulty_for_block_hash(&hash)
        .await
        .context("Error while retrieving difficulty")?;
    let cumulative_difficulty = storage
        .get_cumulative_difficulty_for_block_hash(&hash)
        .await
        .context("Error while retrieving cumulative difficulty")?;
    let reward = topoheight.and_then(|topo| storage.get_block_reward_at_topo_height(topo).ok());
    let mainnet = blockchain.get_network().is_mainnet();

    // Calculate total block size (header + all transactions)
    let mut total_size_in_bytes = header.size();
    for tx_hash in header.get_txs_hashes() {
        total_size_in_bytes += storage
            .get_transaction_size(tx_hash)
            .await
            .context("Error while retrieving transaction size")?;
    }

    Ok(json!(BlockSummary {
        hash: Cow::Owned(hash.clone()),
        topoheight,
        height: header.get_height(),
        timestamp: header.get_timestamp(),
        nonce: header.get_nonce(),
        block_type,
        miner: Cow::Owned(header.get_miner().as_address(mainnet)),
        difficulty: Cow::Owned(difficulty),
        cumulative_difficulty: Cow::Owned(cumulative_difficulty),
        txs_count: header.get_transactions().len(),
        total_size_in_bytes,
        reward,
        total_fees: None,
    }))
}

// Maximum number of assets to query in batch balance request
const MAX_ASSETS_BATCH: usize = 100;

/// Get balances for multiple assets at a maximum topoheight
///
/// Returns a list of optional versioned balances for each requested asset.
async fn get_balances_at_maximum_topoheight<S: Storage>(
    context: &Context,
    body: Value,
) -> Result<Value, InternalRpcError> {
    let params: GetBalancesAtMaximumTopoHeightParams = parse_params(body)?;
    let blockchain: &Arc<Blockchain<S>> = context.get()?;

    if params.address.is_mainnet() != blockchain.get_network().is_mainnet() {
        return Err(InternalRpcError::InvalidParamsAny(
            BlockchainError::InvalidNetwork.into(),
        ));
    }

    if params.assets.len() > MAX_ASSETS_BATCH {
        return Err(InternalRpcError::InvalidParams(
            "Maximum assets requested cannot be greater than 100",
        ));
    }

    let storage = blockchain.get_storage().read().await;
    let current_topoheight = blockchain.get_topo_height();

    if params.maximum_topoheight > current_topoheight {
        return Err(InternalRpcError::InvalidParams(
            "Maximum topoheight cannot be greater than current chain topoheight",
        ));
    }

    let mut versions = Vec::with_capacity(params.assets.len());
    for asset in params.assets {
        let balance = storage
            .get_balance_at_maximum_topoheight(
                params.address.get_public_key(),
                &asset,
                params.maximum_topoheight,
            )
            .await
            .context("Error while retrieving balance at maximum topoheight")?
            .map(|(topoheight, version)| RPCVersioned {
                topoheight,
                version,
            });

        versions.push(balance);
    }

    Ok(json!(versions))
}

/// Get block difficulty by hash
///
/// Returns difficulty and estimated hashrate for a specific block.
async fn get_block_difficulty_by_hash<S: Storage>(
    context: &Context,
    body: Value,
) -> Result<Value, InternalRpcError> {
    let params: GetBlockDifficultyByHashParams = parse_params(body)?;
    let blockchain: &Arc<Blockchain<S>> = context.get()?;
    let storage = blockchain.get_storage().read().await;

    let difficulty = storage
        .get_difficulty_for_block_hash(&params.block_hash)
        .await
        .context("Error while retrieving difficulty for block")?;
    let height = storage
        .get_height_for_block_hash(&params.block_hash)
        .await
        .context("Error while retrieving block height")?;

    let version = get_version_at_height(blockchain.get_network(), height);
    let block_time_target = get_block_time_target_for_version(version);

    let hashrate = difficulty / (block_time_target / MILLIS_PER_SECOND);
    let hashrate_formatted = format_hashrate(hashrate.into());

    Ok(json!(GetDifficultyResult {
        difficulty,
        hashrate,
        hashrate_formatted,
    }))
}

/// Get asset supply at a specific topoheight
///
/// Returns the circulating supply for an asset at the specified topoheight.
async fn get_asset_supply_at_topoheight<S: Storage>(
    context: &Context,
    body: Value,
) -> Result<Value, InternalRpcError> {
    let params: GetAssetSupplyAtTopoHeightParams = parse_params(body)?;
    let blockchain: &Arc<Blockchain<S>> = context.get()?;
    let storage = blockchain.get_storage().read().await;

    let version = storage
        .get_asset_supply_at_maximum_topoheight(&params.asset, params.topoheight)
        .await
        .context("Error while retrieving asset supply")?
        .ok_or_else(|| {
            InternalRpcError::InvalidParams("Supply not found for this asset at topoheight")
        })?;

    Ok(json!(RPCVersioned {
        topoheight: version.0,
        version: version.1,
    }))
}

// Note: get_estimated_fee_per_kb is not implemented in TOS
// TOS uses get_estimated_fee_rates which provides fee rate percentiles from mempool.
// For fee estimation, use get_estimated_fee_rates.

/// Get contract registered executions at a specific topoheight
///
/// Returns registered contract executions that were scheduled at the given topoheight.
async fn get_contract_registered_executions_at_topoheight<S: Storage>(
    context: &Context,
    body: Value,
) -> Result<Value, InternalRpcError> {
    let params: GetContractScheduledExecutionsAtTopoHeightParams = parse_params(body)?;
    let blockchain: &Arc<Blockchain<S>> = context.get()?;

    if params.max.is_some_and(|max| max > MAX_SCHEDULED_EXECUTIONS) {
        return Err(InternalRpcError::InvalidParams(
            "Maximum executions requested cannot be greater than 100",
        ));
    }

    let max = params.max.unwrap_or(MAX_SCHEDULED_EXECUTIONS);

    let storage = blockchain.get_storage().read().await;
    let executions: Vec<RegisteredExecution> = storage
        .get_registered_contract_scheduled_executions_at_topoheight(params.topoheight)
        .await
        .context("Error while retrieving registered contract executions")?
        .skip(params.skip.unwrap_or(0))
        .take(max)
        .map(|result| {
            result.map(
                |(execution_topoheight, execution_hash)| RegisteredExecution {
                    execution_hash,
                    execution_topoheight,
                },
            )
        })
        .collect::<Result<Vec<_>, _>>()
        .context("Error while collecting registered executions")?;

    Ok(json!(executions))
}

// ============================================================================
// Admin RPC Methods (require --enable-admin-rpc flag)
// WARNING: These are dangerous operations. Only enable for trusted operators.
// SECURITY: These methods are restricted to localhost (loopback) connections only.
// ============================================================================

/// Verify that the request is coming from localhost (loopback address).
/// Admin methods must only be accessible from the local machine for security.
/// SECURITY: Fail-closed policy - reject if client address is unknown or non-loopback.
fn require_localhost(context: &Context) -> Result<(), InternalRpcError> {
    let client_addr: Option<&ClientAddr> = context.get_optional();
    match client_addr {
        Some(addr) if addr.is_loopback() => Ok(()),
        Some(_) => Err(InternalRpcError::InvalidRequestStr(
            "Admin methods are only accessible from localhost",
        )),
        // SECURITY: Fail-closed - if client address is unknown (e.g., reverse proxy,
        // missing peer_addr), reject the request to prevent bypass attacks.
        None => Err(InternalRpcError::InvalidRequestStr(
            "Admin methods require client address verification (localhost only)",
        )),
    }
}

/// Prune the chain to a specific topoheight
///
/// Removes all block data before the specified topoheight.
/// This is a destructive operation and cannot be undone.
/// SECURITY: Only accessible from localhost.
async fn prune_chain<S: Storage>(
    context: &Context,
    body: Value,
) -> Result<Value, InternalRpcError> {
    require_localhost(context)?;

    let params: PruneChainParams = parse_params(body)?;
    let blockchain: &Arc<Blockchain<S>> = context.get()?;

    let pruned_topoheight = blockchain
        .prune_until_topoheight(params.topoheight)
        .await
        .context("Error while pruning chain")?;

    Ok(json!(PruneChainResult { pruned_topoheight }))
}

/// Rewind the chain by a number of blocks
///
/// Removes the most recent blocks from the chain.
/// All transactions in those blocks will be returned to the mempool.
/// SECURITY: Only accessible from localhost.
async fn rewind_chain<S: Storage>(
    context: &Context,
    body: Value,
) -> Result<Value, InternalRpcError> {
    require_localhost(context)?;

    let params: RewindChainParams = parse_params(body)?;
    let blockchain: &Arc<Blockchain<S>> = context.get()?;

    let (topoheight, txs) = blockchain
        .rewind_chain(params.count, params.until_stable_height)
        .await
        .context("Error while rewinding chain")?;

    Ok(json!(RewindChainResult {
        topoheight,
        txs: txs.into_iter().map(|(tx_hash, _)| tx_hash).collect(),
    }))
}

/// Clear all caches in storage
///
/// Clears internal caches to free memory.
/// This is a debugging tool and does not affect chain data.
/// SECURITY: Only accessible from localhost.
async fn clear_caches<S: Storage>(
    context: &Context,
    body: Value,
) -> Result<Value, InternalRpcError> {
    require_localhost(context)?;

    require_no_params(body)?;
    let blockchain: &Arc<Blockchain<S>> = context.get()?;
    let mut storage = blockchain.get_storage().write().await;

    storage
        .clear_caches()
        .await
        .context("Error while clearing caches")?;

    Ok(json!({}))
}

// ============================================================================
// Referral System RPC Handlers
// ============================================================================

/// Check if a user has bound a referrer
async fn has_referrer<S: Storage>(
    context: &Context,
    body: Value,
) -> Result<Value, InternalRpcError> {
    let params: HasReferrerParams = parse_params(body)?;
    let blockchain: &Arc<Blockchain<S>> = context.get()?;

    if params.address.is_mainnet() != blockchain.get_network().is_mainnet() {
        return Err(InternalRpcError::InvalidParamsAny(
            BlockchainError::InvalidNetwork.into(),
        ));
    }

    let storage = blockchain.get_storage().read().await;
    let has_referrer = storage
        .has_referrer(params.address.get_public_key())
        .await
        .context("Error while checking if user has referrer")?;

    Ok(json!(HasReferrerResult { has_referrer }))
}

/// Get the referrer for a user
async fn get_referrer<S: Storage>(
    context: &Context,
    body: Value,
) -> Result<Value, InternalRpcError> {
    let params: GetReferrerParams = parse_params(body)?;
    let blockchain: &Arc<Blockchain<S>> = context.get()?;
    let network = blockchain.get_network();

    if params.address.is_mainnet() != network.is_mainnet() {
        return Err(InternalRpcError::InvalidParamsAny(
            BlockchainError::InvalidNetwork.into(),
        ));
    }

    let storage = blockchain.get_storage().read().await;
    let referrer_key = storage
        .get_referrer(params.address.get_public_key())
        .await
        .context("Error while retrieving referrer")?;

    let referrer = referrer_key.map(|key| key.to_address(network.is_mainnet()));

    Ok(json!(GetReferrerResult { referrer }))
}

/// Get N levels of uplines for a user
async fn get_uplines<S: Storage>(
    context: &Context,
    body: Value,
) -> Result<Value, InternalRpcError> {
    let params: GetUplinesParams = parse_params(body)?;
    let blockchain: &Arc<Blockchain<S>> = context.get()?;
    let network = blockchain.get_network();

    if params.address.is_mainnet() != network.is_mainnet() {
        return Err(InternalRpcError::InvalidParamsAny(
            BlockchainError::InvalidNetwork.into(),
        ));
    }

    // Cap levels to MAX_UPLINE_LEVELS (20)
    let levels = params.levels.min(tos_common::referral::MAX_UPLINE_LEVELS);

    let storage = blockchain.get_storage().read().await;
    let result = storage
        .get_uplines(params.address.get_public_key(), levels)
        .await
        .context("Error while retrieving uplines")?;

    let uplines: Vec<Address> = result
        .uplines
        .iter()
        .map(|key| key.to_address(network.is_mainnet()))
        .collect();

    Ok(json!(GetUplinesResult {
        uplines,
        levels_returned: result.levels_returned,
    }))
}

/// Get direct referrals with pagination
async fn get_direct_referrals<S: Storage>(
    context: &Context,
    body: Value,
) -> Result<Value, InternalRpcError> {
    let params: GetDirectReferralsParams = parse_params(body)?;
    let blockchain: &Arc<Blockchain<S>> = context.get()?;
    let network = blockchain.get_network();

    if params.address.is_mainnet() != network.is_mainnet() {
        return Err(InternalRpcError::InvalidParamsAny(
            BlockchainError::InvalidNetwork.into(),
        ));
    }

    // Cap limit to MAX_DIRECT_REFERRALS_PER_PAGE (1000)
    let limit = params
        .limit
        .min(tos_common::referral::MAX_DIRECT_REFERRALS_PER_PAGE);

    let storage = blockchain.get_storage().read().await;
    let result = storage
        .get_direct_referrals(params.address.get_public_key(), params.offset, limit)
        .await
        .context("Error while retrieving direct referrals")?;

    let referrals: Vec<Address> = result
        .referrals
        .iter()
        .map(|key| key.to_address(network.is_mainnet()))
        .collect();

    Ok(json!(GetDirectReferralsResult {
        referrals,
        total_count: result.total_count,
        offset: result.offset,
        has_more: result.has_more,
    }))
}

/// Get the full referral record for a user
async fn get_referral_record<S: Storage>(
    context: &Context,
    body: Value,
) -> Result<Value, InternalRpcError> {
    let params: GetReferralRecordParams = parse_params(body)?;
    let blockchain: &Arc<Blockchain<S>> = context.get()?;
    let network = blockchain.get_network();

    if params.address.is_mainnet() != network.is_mainnet() {
        return Err(InternalRpcError::InvalidParamsAny(
            BlockchainError::InvalidNetwork.into(),
        ));
    }

    let storage = blockchain.get_storage().read().await;
    let record = storage
        .get_referral_record(params.address.get_public_key())
        .await
        .context("Error while retrieving referral record")?;

    match record {
        Some(rec) => {
            let user = rec.user.to_address(network.is_mainnet());
            let referrer = rec.referrer.map(|r| r.to_address(network.is_mainnet()));

            Ok(json!(GetReferralRecordResult {
                user,
                referrer,
                bound_at_topoheight: rec.bound_at_topoheight,
                bound_tx_hash: rec.bound_tx_hash,
                bound_timestamp: rec.bound_timestamp,
                direct_referrals_count: rec.direct_referrals_count,
                team_size: rec.team_size,
            }))
        }
        None => Err(InternalRpcError::InvalidParamsAny(
            BlockchainError::ReferralRecordNotFound.into(),
        )),
    }
}

/// Get the total team size for a user
async fn get_team_size<S: Storage>(
    context: &Context,
    body: Value,
) -> Result<Value, InternalRpcError> {
    let params: GetTeamSizeParams = parse_params(body)?;
    let blockchain: &Arc<Blockchain<S>> = context.get()?;

    if params.address.is_mainnet() != blockchain.get_network().is_mainnet() {
        return Err(InternalRpcError::InvalidParamsAny(
            BlockchainError::InvalidNetwork.into(),
        ));
    }

    let storage = blockchain.get_storage().read().await;
    let team_size = storage
        .get_team_size(params.address.get_public_key(), params.use_cache)
        .await
        .context("Error while retrieving team size")?;

    Ok(json!(GetTeamSizeResult {
        team_size,
        from_cache: params.use_cache,
    }))
}

/// Get the level (depth) of a user in the referral tree
async fn get_referral_level<S: Storage>(
    context: &Context,
    body: Value,
) -> Result<Value, InternalRpcError> {
    let params: GetReferralLevelParams = parse_params(body)?;
    let blockchain: &Arc<Blockchain<S>> = context.get()?;

    if params.address.is_mainnet() != blockchain.get_network().is_mainnet() {
        return Err(InternalRpcError::InvalidParamsAny(
            BlockchainError::InvalidNetwork.into(),
        ));
    }

    let storage = blockchain.get_storage().read().await;
    let level = storage
        .get_level(params.address.get_public_key())
        .await
        .context("Error while retrieving referral level")?;

    Ok(json!(GetReferralLevelResult { level }))
>>>>>>> 41e4f258
}<|MERGE_RESOLUTION|>--- conflicted
+++ resolved
@@ -821,7 +821,6 @@
         async_handler!(get_ai_mining_active_tasks::<S>),
     );
 
-<<<<<<< HEAD
     // QR Code Payment methods
     handler.register_method(
         "create_payment_request",
@@ -846,7 +845,8 @@
     handler.register_method(
         "unregister_payment_webhook",
         async_handler!(unregister_payment_webhook::<S>),
-=======
+    );
+
     // Referral system
     handler.register_method("has_referrer", async_handler!(has_referrer::<S>));
     handler.register_method("get_referrer", async_handler!(get_referrer::<S>));
@@ -863,7 +863,6 @@
     handler.register_method(
         "get_referral_level",
         async_handler!(get_referral_level::<S>),
->>>>>>> 41e4f258
     );
 
     if allow_mining_methods {
@@ -3306,7 +3305,6 @@
     Ok(json!(events))
 }
 
-<<<<<<< HEAD
 // ============================================================================
 // QR Code Payment RPC Methods
 // ============================================================================
@@ -3799,7 +3797,8 @@
 
     let random: u32 = rand::random();
     format!("pr_{:x}_{:08x}", timestamp, random)
-=======
+}
+
 /// Maximum number of scheduled executions to return in a single RPC call
 const MAX_SCHEDULED_EXECUTIONS: usize = 100;
 
@@ -4575,5 +4574,4 @@
         .context("Error while retrieving referral level")?;
 
     Ok(json!(GetReferralLevelResult { level }))
->>>>>>> 41e4f258
 }